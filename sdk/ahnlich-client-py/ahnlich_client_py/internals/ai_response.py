# pyre-strict
from dataclasses import dataclass
import typing
from ahnlich_client_py.internals import serde_types as st
from ahnlich_client_py.internals import bincode

class AIModel:
    VARIANTS = []  # type: typing.Sequence[typing.Type[AIModel]]

    def bincode_serialize(self) -> bytes:
        return bincode.serialize(self, AIModel)

    @staticmethod
    def bincode_deserialize(input: bytes) -> 'AIModel':
        v, buffer = bincode.deserialize(input, AIModel)
        if buffer:
            raise st.DeserializationError("Some input bytes were not read");
        return v


@dataclass(frozen=True)
class AIModel__AllMiniLML6V2(AIModel):
    INDEX = 0  # type: int
    pass


@dataclass(frozen=True)
class AIModel__AllMiniLML12V2(AIModel):
    INDEX = 1  # type: int
    pass


@dataclass(frozen=True)
class AIModel__BGEBaseEnV15(AIModel):
    INDEX = 2  # type: int
    pass


@dataclass(frozen=True)
class AIModel__BGELargeEnV15(AIModel):
    INDEX = 3  # type: int
    pass


@dataclass(frozen=True)
class AIModel__Resnet50(AIModel):
    INDEX = 4  # type: int
    pass


@dataclass(frozen=True)
class AIModel__ClipVitB32(AIModel):
    INDEX = 5  # type: int
    pass

AIModel.VARIANTS = [
    AIModel__AllMiniLML6V2,
    AIModel__AllMiniLML12V2,
    AIModel__BGEBaseEnV15,
    AIModel__BGELargeEnV15,
    AIModel__Resnet50,
    AIModel__ClipVitB32,
]


class AIServerResponse:
    VARIANTS = []  # type: typing.Sequence[typing.Type[AIServerResponse]]

    def bincode_serialize(self) -> bytes:
        return bincode.serialize(self, AIServerResponse)

    @staticmethod
    def bincode_deserialize(input: bytes) -> 'AIServerResponse':
        v, buffer = bincode.deserialize(input, AIServerResponse)
        if buffer:
            raise st.DeserializationError("Some input bytes were not read");
        return v


@dataclass(frozen=True)
class AIServerResponse__Unit(AIServerResponse):
    INDEX = 0  # type: int
    pass


@dataclass(frozen=True)
class AIServerResponse__Pong(AIServerResponse):
    INDEX = 1  # type: int
    pass


@dataclass(frozen=True)
class AIServerResponse__ClientList(AIServerResponse):
    INDEX = 2  # type: int
    value: typing.Sequence["ConnectedClient"]


@dataclass(frozen=True)
class AIServerResponse__StoreList(AIServerResponse):
    INDEX = 3  # type: int
    value: typing.Sequence["AIStoreInfo"]


@dataclass(frozen=True)
class AIServerResponse__InfoServer(AIServerResponse):
    INDEX = 4  # type: int
    value: "ServerInfo"


@dataclass(frozen=True)
class AIServerResponse__Set(AIServerResponse):
    INDEX = 5  # type: int
    value: "StoreUpsert"


@dataclass(frozen=True)
class AIServerResponse__Get(AIServerResponse):
    INDEX = 6  # type: int
    value: typing.Sequence[typing.Tuple["StoreInput", typing.Dict[str, "MetadataValue"]]]


@dataclass(frozen=True)
class AIServerResponse__GetSimN(AIServerResponse):
    INDEX = 7  # type: int
    value: typing.Sequence[typing.Tuple["StoreInput", typing.Dict[str, "MetadataValue"], "Similarity"]]


@dataclass(frozen=True)
class AIServerResponse__Del(AIServerResponse):
    INDEX = 8  # type: int
    value: st.uint64


@dataclass(frozen=True)
class AIServerResponse__CreateIndex(AIServerResponse):
    INDEX = 9  # type: int
    value: st.uint64

AIServerResponse.VARIANTS = [
    AIServerResponse__Unit,
    AIServerResponse__Pong,
    AIServerResponse__ClientList,
    AIServerResponse__StoreList,
    AIServerResponse__InfoServer,
    AIServerResponse__Set,
    AIServerResponse__Get,
    AIServerResponse__GetSimN,
    AIServerResponse__Del,
    AIServerResponse__CreateIndex,
]


@dataclass(frozen=True)
class AIServerResult:
    results: typing.Sequence["Result"]

    def bincode_serialize(self) -> bytes:
        return bincode.serialize(self, AIServerResult)

    @staticmethod
    def bincode_deserialize(input: bytes) -> 'AIServerResult':
        v, buffer = bincode.deserialize(input, AIServerResult)
        if buffer:
            raise st.DeserializationError("Some input bytes were not read");
        return v


@dataclass(frozen=True)
class AIStoreInfo:
    name: str
    query_model: "AIModel"
    index_model: "AIModel"
    embedding_size: st.uint64

    def bincode_serialize(self) -> bytes:
        return bincode.serialize(self, AIStoreInfo)

    @staticmethod
    def bincode_deserialize(input: bytes) -> 'AIStoreInfo':
        v, buffer = bincode.deserialize(input, AIStoreInfo)
        if buffer:
            raise st.DeserializationError("Some input bytes were not read");
        return v


class AIStoreInputType:
    VARIANTS = []  # type: typing.Sequence[typing.Type[AIStoreInputType]]

    def bincode_serialize(self) -> bytes:
        return bincode.serialize(self, AIStoreInputType)

    @staticmethod
    def bincode_deserialize(input: bytes) -> 'AIStoreInputType':
        v, buffer = bincode.deserialize(input, AIStoreInputType)
        if buffer:
            raise st.DeserializationError("Some input bytes were not read");
        return v


@dataclass(frozen=True)
class AIStoreInputType__RawString(AIStoreInputType):
    INDEX = 0  # type: int
    pass


@dataclass(frozen=True)
class AIStoreInputType__Image(AIStoreInputType):
    INDEX = 1  # type: int
    pass

AIStoreInputType.VARIANTS = [
    AIStoreInputType__RawString,
    AIStoreInputType__Image,
]


@dataclass(frozen=True)
class ConnectedClient:
    address: str
    time_connected: "SystemTime"

    def bincode_serialize(self) -> bytes:
        return bincode.serialize(self, ConnectedClient)

    @staticmethod
    def bincode_deserialize(input: bytes) -> 'ConnectedClient':
        v, buffer = bincode.deserialize(input, ConnectedClient)
        if buffer:
            raise st.DeserializationError("Some input bytes were not read");
        return v


class MetadataValue:
    VARIANTS = []  # type: typing.Sequence[typing.Type[MetadataValue]]

    def bincode_serialize(self) -> bytes:
        return bincode.serialize(self, MetadataValue)

    @staticmethod
    def bincode_deserialize(input: bytes) -> 'MetadataValue':
        v, buffer = bincode.deserialize(input, MetadataValue)
        if buffer:
            raise st.DeserializationError("Some input bytes were not read");
        return v


@dataclass(frozen=True)
class MetadataValue__RawString(MetadataValue):
    INDEX = 0  # type: int
    value: str


@dataclass(frozen=True)
class MetadataValue__Image(MetadataValue):
    INDEX = 1  # type: int
    value: typing.Sequence[st.uint8]

MetadataValue.VARIANTS = [
    MetadataValue__RawString,
    MetadataValue__Image,
]


class Result:
    VARIANTS = []  # type: typing.Sequence[typing.Type[Result]]

    def bincode_serialize(self) -> bytes:
        return bincode.serialize(self, Result)

    @staticmethod
    def bincode_deserialize(input: bytes) -> 'Result':
        v, buffer = bincode.deserialize(input, Result)
        if buffer:
            raise st.DeserializationError("Some input bytes were not read");
        return v


@dataclass(frozen=True)
class Result__Ok(Result):
    INDEX = 0  # type: int
    value: "AIServerResponse"


@dataclass(frozen=True)
class Result__Err(Result):
    INDEX = 1  # type: int
    value: str

Result.VARIANTS = [
    Result__Ok,
    Result__Err,
]


@dataclass(frozen=True)
class ServerInfo:
    address: str
    version: "Version"
    type: "ServerType"
    limit: st.uint64
    remaining: st.uint64

    def bincode_serialize(self) -> bytes:
        return bincode.serialize(self, ServerInfo)

    @staticmethod
    def bincode_deserialize(input: bytes) -> 'ServerInfo':
        v, buffer = bincode.deserialize(input, ServerInfo)
        if buffer:
            raise st.DeserializationError("Some input bytes were not read");
        return v


class ServerType:
    VARIANTS = []  # type: typing.Sequence[typing.Type[ServerType]]

    def bincode_serialize(self) -> bytes:
        return bincode.serialize(self, ServerType)

    @staticmethod
    def bincode_deserialize(input: bytes) -> 'ServerType':
        v, buffer = bincode.deserialize(input, ServerType)
        if buffer:
            raise st.DeserializationError("Some input bytes were not read");
        return v


@dataclass(frozen=True)
class ServerType__Database(ServerType):
    INDEX = 0  # type: int
    pass


@dataclass(frozen=True)
class ServerType__AI(ServerType):
    INDEX = 1  # type: int
    pass

ServerType.VARIANTS = [
    ServerType__Database,
    ServerType__AI,
]


@dataclass(frozen=True)
class Similarity:
    value: st.float32

    def bincode_serialize(self) -> bytes:
        return bincode.serialize(self, Similarity)

    @staticmethod
    def bincode_deserialize(input: bytes) -> 'Similarity':
        v, buffer = bincode.deserialize(input, Similarity)
        if buffer:
            raise st.DeserializationError("Some input bytes were not read");
        return v


class StoreInput:
    VARIANTS = []  # type: typing.Sequence[typing.Type[StoreInput]]

    def bincode_serialize(self) -> bytes:
        return bincode.serialize(self, StoreInput)

    @staticmethod
    def bincode_deserialize(input: bytes) -> 'StoreInput':
        v, buffer = bincode.deserialize(input, StoreInput)
        if buffer:
            raise st.DeserializationError("Some input bytes were not read");
        return v


@dataclass(frozen=True)
class StoreInput__RawString(StoreInput):
    INDEX = 0  # type: int
    value: str

<<<<<<< HEAD
=======

@dataclass(frozen=True)
class StoreInput__Image(StoreInput):
    INDEX = 1  # type: int
    value: typing.Sequence[st.uint8]


>>>>>>> da5d86bb
StoreInput.VARIANTS = [
    StoreInput__RawString,
    StoreInput__Image,
]


@dataclass(frozen=True)
class StoreUpsert:
    inserted: st.uint64
    updated: st.uint64

    def bincode_serialize(self) -> bytes:
        return bincode.serialize(self, StoreUpsert)

    @staticmethod
    def bincode_deserialize(input: bytes) -> 'StoreUpsert':
        v, buffer = bincode.deserialize(input, StoreUpsert)
        if buffer:
            raise st.DeserializationError("Some input bytes were not read");
        return v


@dataclass(frozen=True)
class SystemTime:
    secs_since_epoch: st.uint64
    nanos_since_epoch: st.uint32

    def bincode_serialize(self) -> bytes:
        return bincode.serialize(self, SystemTime)

    @staticmethod
    def bincode_deserialize(input: bytes) -> 'SystemTime':
        v, buffer = bincode.deserialize(input, SystemTime)
        if buffer:
            raise st.DeserializationError("Some input bytes were not read");
        return v


@dataclass(frozen=True)
class Version:
    major: st.uint8
    minor: st.uint16
    patch: st.uint16

    def bincode_serialize(self) -> bytes:
        return bincode.serialize(self, Version)

    @staticmethod
    def bincode_deserialize(input: bytes) -> 'Version':
        v, buffer = bincode.deserialize(input, Version)
        if buffer:
            raise st.DeserializationError("Some input bytes were not read");
        return v
<|MERGE_RESOLUTION|>--- conflicted
+++ resolved
@@ -376,16 +376,12 @@
     INDEX = 0  # type: int
     value: str
 
-<<<<<<< HEAD
-=======
 
 @dataclass(frozen=True)
 class StoreInput__Image(StoreInput):
     INDEX = 1  # type: int
     value: typing.Sequence[st.uint8]
 
-
->>>>>>> da5d86bb
 StoreInput.VARIANTS = [
     StoreInput__RawString,
     StoreInput__Image,
