--- conflicted
+++ resolved
@@ -94,15 +94,12 @@
       run: |
         poetry run isort . -c --profile black; echo $?
         poetry run black . --check; echo $?
-<<<<<<< HEAD
-=======
 
     - name: Complie Binaries
       working-directory: ./ahnlich
       run: |
         cargo build
     
->>>>>>> 31aa3b12
     - name: Run Python Client Tests
       working-directory: ./sdk/ahnlich-client-py
       env:
