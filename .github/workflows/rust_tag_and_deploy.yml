--- conflicted
+++ resolved
@@ -65,15 +65,6 @@
 
       - name: Get Cargo toolchain
         uses: actions-rs/toolchain@v1
-<<<<<<< HEAD
-
-      - name: Deploy using tag
-        uses: katyo/publish-crates@v2
-        with:
-          path: './ahnlich/client'
-          registry-token: ${{ secrets.CARGO_TOKEN }}
-          dry-run: true
-=======
         with:
           toolchain: 1.78.0
 
@@ -81,5 +72,4 @@
         working-directory: ./ahnlich
         run: |
           cargo publish -p ahnlich_types --dry-run --token '${{secrets.CARGO_TOKEN}}'
-          cargo publish -p ahnlich_client_rs --dry-run --token '${{secrets.CARGO_TOKEN}}'
->>>>>>> 369c871d
+          cargo publish -p ahnlich_client_rs --dry-run --token '${{secrets.CARGO_TOKEN}}'