[package]
name = "utils"
version = "0.1.0"
edition = "2021"

[dependencies]
ahnlich_types = { path = "../types", version = "*" }
task-manager = { path = "../task-manager", version = "*" }
tracing.workspace = true
tracing-opentelemetry.workspace = true
opentelemetry.workspace = true
tracer = { path = "../tracer", version = "*" }
flurry.workspace = true
tokio.workspace = true
thiserror.workspace = true
serde.workspace = true
async-trait.workspace = true
tempfile = "3.5"
serde_json.workspace = true
log.workspace = true
cap = "0.1.2"
tokio-util.workspace = true
fallible_collections.workspace = true
<<<<<<< HEAD
rayon.workspace = true
=======
rayon.workspace = true
clap.workspace = true
>>>>>>> 1f0bc6a5
<|MERGE_RESOLUTION|>--- conflicted
+++ resolved
@@ -21,9 +21,5 @@
 cap = "0.1.2"
 tokio-util.workspace = true
 fallible_collections.workspace = true
-<<<<<<< HEAD
 rayon.workspace = true
-=======
-rayon.workspace = true
-clap.workspace = true
->>>>>>> 1f0bc6a5
+clap.workspace = true