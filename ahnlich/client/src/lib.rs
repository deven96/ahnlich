//! A rust client for talking to ahnlich DB and AI
//!
//! Ships primarily the db, ai, error submodules
//!
//! ## Pooling
//!
//! DbConnManager and AIConnManager both implement deadpool::managed::Manager and so can be used to
//! create a pool of connections for reuse across multiple threads or within applications.
//!
//! ### DB Client
//! ```rust
//! use ahnlich_client_rs::db::DbConnManager;
//! use deadpool::managed::Pool;
//! use ahnlich_client_rs::db::DbClient;
//!
//! let manager = DbConnManager::new("127.0.0.1".into(), 1369);
//! let pool = Pool::builder(manager).max_size(10).build().unwrap();
//! let db_client = DbClient::new_with_pool(pool);
//!
//! // Library has support for distributed tracing. https://www.w3.org/TR/trace-context/#traceparent-header
//! let tracing_id: Option<String> = None,
//! db_client.ping(tracing_id).await.unwrap();
//! ```
//!
//! ### AI Client
//! ```rust
//! use ahnlich_client_rs::ai::AIConnManager;
//! use deadpool::managed::Pool;
//! use ahnlich_client_rs::ai::AIClient;
//!
//! let manager = AIConnManager::new("127.0.0.1".into(), 1369);
//! let pool = Pool::builder(manager).max_size(10).build().unwrap();
//! // Library has support for distributed tracing - https://www.w3.org/TR/trace-context/#traceparent-header
//! let tracing_id: Option<String> = None,
//! let ai_client = AIClient::new_with_pool(pool);
//! ai_client.ping(tracing_id).await.unwrap();
//! ```
//!
//! ### AI Client
//! ```rust
//! use ahnlich_client_rs::ai::AIConnManager;
//! use deadpool::managed::Pool;
//! use ahnlich_client_rs::ai::AIClient;
//!
//! let manager = AIConnManager::new("127.0.0.1".into(), 1369);
//! let pool = Pool::builder(manager).max_size(10).build().unwrap();
//! let ai_client = AIClient::new_with_pool(pool);
//! ai_client.ping().await.unwrap();
//! ```
//!
//! ## Pipelining
//!
//! When using a client(db or aiproxy) to issue commands, there is no guarantee of reading your own writes, even
//! when the commands are sent sequentially in client code, this can be remedied by using a
//! pipeline which then couples all the commands in an ordered list and gets an ordered list of
//! responses in return
//!
//! ```rust
//! use ahnlich_client_rs::db::DbClient;
//!
//! let db_client = DbClient::new("127.0.0.1".into(), 1369).await.unwrap();
<<<<<<< HEAD
//! let mut pipeline = db_client.pipeline(3).unwrap();
=======
//! let tracing_id: Option<String> = None,
//! let mut pipeline = db_client.pipeline(3, tracing_id).unwrap();
>>>>>>> da5d86bb
//! pipeline.info_server();
//! pipeline.list_clients();
//! pipeline.list_stores();
//! let results = pipeline.exec().await.unwrap();
//! ```
//!
//! ## Lib Types
//!
//! Necessary library types to pass into the clients methods can be found from prelude
//!
//! ### DB Client
//! ```rust
//! use ahnlich_client_rs::db::DbClient;
//! use ahnlich_client_rs::prelude::*;
//! use std::num::NonZeroUsize;
//! use std::collections::HashSet;
//!
//! let db_client = DbClient::new("127.0.0.1".into(), 1369).await.unwrap();
<<<<<<< HEAD
//! let mut pipeline = db_client.pipeline(1).unwrap();
=======
//! let tracing_id: Option<String> = None,
//! let mut pipeline = db_client.pipeline(1, tracing_id).unwrap();
>>>>>>> da5d86bb
//! pipeline.create_store(
//!     // StoreName found in prelude
//!     StoreName("Main".to_string()),
//!     NonZeroUsize::new(3).unwap(),
//!     HashSet::new(),
//!     true,
//! );
//! let results = pipeline.exec().await.unwrap();
//! ```
//!
//! ### AI Client
//! ```rust
//! use ahnlich_client_rs::ai::AIClient;
//! use ahnlich_client_rs::prelude::*;
//! use std::collections::HashSet;
//!
//! let ai_client = AIClient::new("127.0.0.1".into(), 1369).await.unwrap();
//! let store_name = StoreName("Less".to_string());
//! // Model used to set to create embeddings for all forms of get command
//! let query_model = AIModel::Llama3;
//! // Model used to set to create embeddings for set command
//! let index_model = AIModel::Llama3;
<<<<<<< HEAD
//! let mut pipeline = ai_client.pipeline(2).unwrap();
=======
//! let tracing_id: Option<String> = None,
//! let mut pipeline = ai_client.pipeline(2, tracing_id).unwrap();
>>>>>>> da5d86bb
//!   pipeline.create_store(
//!       store_name.clone(),
//!       query_model,
//!       index_model,
//!       HashSet::new(),
//!       HashSet::new(),
//!   );
//!
//! pipeline.set(
//!     store_name,
//!     vec![
//!
//!         (StoreInput::RawString("Adidas Yeezy".into()), HashMap::new()),
//!         (StoreInput::RawString("Nike Air Jordans".into()),HashMap::new()),
//!     ],
//!     PreprocessAction::RawString(StringAction::ErrorIfTokensExceed)
//! )
//! let results = pipeline.exec().await.unwrap();
//! ```
pub mod ai;
pub mod conn;
pub mod db;
pub mod error;
pub mod prelude;<|MERGE_RESOLUTION|>--- conflicted
+++ resolved
@@ -59,12 +59,8 @@
 //! use ahnlich_client_rs::db::DbClient;
 //!
 //! let db_client = DbClient::new("127.0.0.1".into(), 1369).await.unwrap();
-<<<<<<< HEAD
-//! let mut pipeline = db_client.pipeline(3).unwrap();
-=======
 //! let tracing_id: Option<String> = None,
 //! let mut pipeline = db_client.pipeline(3, tracing_id).unwrap();
->>>>>>> da5d86bb
 //! pipeline.info_server();
 //! pipeline.list_clients();
 //! pipeline.list_stores();
@@ -83,12 +79,8 @@
 //! use std::collections::HashSet;
 //!
 //! let db_client = DbClient::new("127.0.0.1".into(), 1369).await.unwrap();
-<<<<<<< HEAD
-//! let mut pipeline = db_client.pipeline(1).unwrap();
-=======
 //! let tracing_id: Option<String> = None,
 //! let mut pipeline = db_client.pipeline(1, tracing_id).unwrap();
->>>>>>> da5d86bb
 //! pipeline.create_store(
 //!     // StoreName found in prelude
 //!     StoreName("Main".to_string()),
@@ -111,12 +103,8 @@
 //! let query_model = AIModel::Llama3;
 //! // Model used to set to create embeddings for set command
 //! let index_model = AIModel::Llama3;
-<<<<<<< HEAD
-//! let mut pipeline = ai_client.pipeline(2).unwrap();
-=======
 //! let tracing_id: Option<String> = None,
 //! let mut pipeline = ai_client.pipeline(2, tracing_id).unwrap();
->>>>>>> da5d86bb
 //!   pipeline.create_store(
 //!       store_name.clone(),
 //!       query_model,
