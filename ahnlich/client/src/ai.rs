--- conflicted
+++ resolved
@@ -521,21 +521,13 @@
         expected.push(Ok(AIServerResponse::StoreList(HashSet::from_iter([
             AIStoreInfo {
                 name: StoreName("Main".to_string()),
-<<<<<<< HEAD
-                embedding_size: ai_model.embedding_size().into(),
-=======
                 embedding_size: ai_model.embedding_size.into(),
->>>>>>> 447a1e2d
                 query_model: AIModel::AllMiniLML6V2,
                 index_model: AIModel::AllMiniLML6V2,
             },
             AIStoreInfo {
                 name: StoreName("Less".to_string()),
-<<<<<<< HEAD
-                embedding_size: ai_model.embedding_size().into(),
-=======
                 embedding_size: ai_model.embedding_size.into(),
->>>>>>> 447a1e2d
                 query_model: AIModel::AllMiniLML6V2,
                 index_model: AIModel::AllMiniLML6V2,
             },
@@ -641,31 +633,19 @@
         expected.push(Ok(AIServerResponse::StoreList(HashSet::from_iter([
             AIStoreInfo {
                 name: StoreName("Main".to_string()),
-<<<<<<< HEAD
-                embedding_size: ai_model.embedding_size().into(),
-=======
                 embedding_size: ai_model.embedding_size.into(),
->>>>>>> 447a1e2d
                 query_model: AIModel::AllMiniLML6V2,
                 index_model: AIModel::AllMiniLML6V2,
             },
             AIStoreInfo {
                 name: StoreName("Main2".to_string()),
-<<<<<<< HEAD
-                embedding_size: ai_model.embedding_size().into(),
-=======
                 embedding_size: ai_model.embedding_size.into(),
->>>>>>> 447a1e2d
                 query_model: AIModel::AllMiniLML6V2,
                 index_model: AIModel::AllMiniLML6V2,
             },
             AIStoreInfo {
                 name: StoreName("Less".to_string()),
-<<<<<<< HEAD
-                embedding_size: ai_model.embedding_size().into(),
-=======
                 embedding_size: ai_model.embedding_size.into(),
->>>>>>> 447a1e2d
                 query_model: AIModel::AllMiniLML6V2,
                 index_model: AIModel::AllMiniLML6V2,
             },
@@ -754,11 +734,7 @@
                 query_model: AIModel::AllMiniLML6V2,
                 index_model: AIModel::AllMiniLML6V2,
 
-<<<<<<< HEAD
-                embedding_size: ai_model.embedding_size().into(),
-=======
                 embedding_size: ai_model.embedding_size.into(),
->>>>>>> 447a1e2d
             },
         ]))));
         expected.push(Ok(AIServerResponse::CreateIndex(2)));
@@ -887,11 +863,7 @@
                 name: store_name,
                 query_model: AIModel::Resnet50,
                 index_model: AIModel::Resnet50,
-<<<<<<< HEAD
-                embedding_size: resnet_model.embedding_size().into(),
-=======
                 embedding_size: resnet_model.embedding_size.into(),
->>>>>>> 447a1e2d
             },
         ]))));
         expected.push(Ok(AIServerResponse::CreateIndex(2)));
