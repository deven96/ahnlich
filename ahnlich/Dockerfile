--- conflicted
+++ resolved
@@ -40,7 +40,7 @@
     && apt-get clean -y \
     && rm -rf /var/lib/apt/lists/*
 
-<<<<<<< HEAD
+
 # ✅ Conditionally install onnxruntime from github if AHNLICH_BIN=ahnlich-ai
 RUN if [ "$AHNLICH_BIN" = "ahnlich-ai" ]; then \
       ORT_VER=1.21.0 && \
@@ -51,12 +51,6 @@
       cp /opt/onnxruntime/onnxruntime-linux-x64-gpu-${ORT_VER}/lib/libonnxruntime.so.${ORT_VER} /usr/local/lib/ && \
       ln -s /usr/local/lib/libonnxruntime.so.${ORT_VER} /usr/local/lib/libonnxruntime.so && \
       rm -rf /tmp/ort.tgz; \
-=======
-# ✅ Conditionally install libonnxruntime-dev if AHNLICH_BIN=ahnlich-ai
-RUN if [ "$AHNLICH_BIN" = "ahnlich-ai" ]; then \
-      apt-get install -y --no-install-recommends libonnxruntime-dev && \
-      rm -rf /var/lib/apt/lists/*; \
->>>>>>> 7274d732
     fi
 
 COPY --from=builder /app/target/release/${AHNLICH_BIN} /usr/local/bin/
