# # ----------------Commands----------------
#
# # change the 20 value in printf to adjust width
# # Use ' ## some comment' behind a command and it will be added to the help message automatically


# Define paths to the project files
RUST_PROJECT_DIR := ../ahnlich
RUST_TYPES_NAME := ahnlich_types
RUST_CLIENT_NAME := client
AHNLICH_DB_NAME := db
AHNLICH_AI_NAME := ai
PYTHON_PROJECT_DIR := ../sdk/ahnlich-client-py
CARGO_TOML := $(RUST_PROJECT_DIR)/Cargo.toml
PYPOETRY_TOML := $(PYTHON_PROJECT_DIR)/pyproject.toml

# Default version bump rule 
BUMP_RULE := patch

# Default crate name
CRATE_NAME := db

help: ## Show this help message
	@awk 'BEGIN {FS = ":.*?## "}; /^[a-zA-Z0-9_-]+:.*?## / {printf "\033[36m%-20s\033[0m %s\n", $$1, $$2}' $(MAKEFILE_LIST) | grep -v '^help:.*?## '

format-check: ## cargo fmt --check
	  cargo fmt --all -- --check

format: ## cargo fmt
	  cargo fmt

clippy: ## cargo clippy 
	cargo clippy -- -D warnings

check: ## cargo check 
	cargo check

test: ## cargo test
	cargo nextest run --no-capture

<<<<<<< HEAD
generate-specs: ## cargo run --bin typegen generate
	cargo run --bin typegen generate

=======
generate-specs: ## generate type specs 
	cargo run --bin typegen generate

run-db: ## Run ahnlich_db bin 
	cargo run --bin ahnlich-db run

run-db-tracing: ## Run ahnlich_db bin with  tracing enabled
	cargo run --bin ahnlich-db run --enable-tracing

run-ai: ## Run ahnlich_ai bin with default supported models
	cargo run --bin ahnlich-ai run --supported-models dalle3,llama3

run-ai-tracing: ## Run ahnlich_ai bin with default supported models and tracing_enabled
	cargo run --bin ahnlich-ai run --supported-models dalle3,llama3 --enable-tracing

>>>>>>> da5d86bb

bump-protocol-version: ## Bump project versions. Rules for bumpversion: patch, minor, major.
	@echo "Bumping Rust Protocol version to $${RULE:-$(BUMP_RULE)}"
	@cd $(RUST_PROJECT_DIR) && cargo set-version --bump $(BUMP_RULE) --package $(RUST_TYPES_NAME)
	@echo "Rust Protocol version bumped to $(BUMP_RULE)"

	@echo "Bumping ahnlich db version because of changed protocol with rule $(BUMP_RULE)"
	@cd $(RUST_PROJECT_DIR) && cargo set-version --bump $(BUMP_RULE) --package $(AHNLICH_DB_NAME)
	@echo "Ahnlich DB version bumped to $(BUMP_RULE)"

	@echo "Bumping ahnlich ai version because of changed protocol with rule $(BUMP_RULE)"
	@cd $(RUST_PROJECT_DIR) && cargo set-version --bump $(BUMP_RULE) --package $(AHNLICH_AI_NAME)
	@echo "Ahnlich AI version bumped to $(BUMP_RULE)"

	@echo "Bumping Python project version with rule $(BUMP_RULE)"
	@cd $(PYTHON_PROJECT_DIR) && poetry run bumpversion --component Protocol --bump-type $(BUMP_RULE)
	@echo "Python project version bumped using rule $(BUMP_RULE)"

bump-py-client: ## Bump python client versions. Rules for bump-py-client: patch, minor, major.
	@echo "Bumping Python client version with rule $(BUMP_RULE)"
	@cd $(PYTHON_PROJECT_DIR) && poetry run bumpversion --component Client --bump-type $(BUMP_RULE)
	@echo "Python client version bumped using rule $(BUMP_RULE)"

bump-rs-client: ## Bump Rust client versions. Rules for bump-rs-client: patch, minor, major.
	@echo "Bumping Rust client version with rule $(BUMP_RULE)"
	@cd $(RUST_PROJECT_DIR) && cargo set-version --bump $(BUMP_RULE) --package $(RUST_CLIENT_NAME)
	@echo "Rust client version bumped to $(BUMP_RULE)"

bump-ahnlich-db: ## Bump ahnlich db version. Rules for bump-ahnlich-db: patch, minor, major.
	@echo "Bumping ahnlich db version with rule $(BUMP_RULE)"
	@cd $(RUST_PROJECT_DIR) && cargo set-version --bump $(BUMP_RULE) --package $(AHNLICH_DB_NAME)
	@echo "Ahnlich DB version bumped to $(BUMP_RULE)"

bump-ahnlich-ai: ## Bump ahnlich ai version. Rules for bump-ahnlich-ai: patch, minor, major.
	@echo "Bumping ahnlich ai version with rule $(BUMP_RULE)"
	@cd $(RUST_PROJECT_DIR) && cargo set-version --bump $(BUMP_RULE) --package $(AHNLICH_AI_NAME)
	@echo "Ahnlich AI version bumped to $(BUMP_RULE)"

workspace-crate-version: ## View current version of crate in workspace. Rules workspace-crate-version: <CRATE_NAME>.
	@echo "Getting version of crate: $(CRATE_NAME)"
	@cd $(RUST_PROJECT_DIR) && cargo metadata --format-version 1 --no-deps | jq -r '.packages[] | select(.name == "$(CRATE_NAME)") | "\(.version)"'


demo-tracing:
	@echo "Starting Docker services..."
	docker-compose up -d

	@echo "Setup Python Env Dependencies..."
	@cd $(PYTHON_PROJECT_DIR) && poetry config --local virtualenvs.in-project true
	@cd $(PYTHON_PROJECT_DIR) && poetry install
	@echo "Run demo_tracing..."
	@cd $(PYTHON_PROJECT_DIR) && python demo_tracing.py 


all: format check test clippy generate-specs bumpversion bump-py-client bump-rs-client ## format, clip, generate type specs, and bumpversions 


# --------------Configuration-------------
#
#  .NOTPARALLEL: ; # wait for this target to finish
.EXPORT_ALL_VARIABLES: ; # send all vars to shell

.PHONY: docs all # All targets are accessible for user
	.DEFAULT: help # Running Make will run the help target

MAKEFLAGS += --no-print-directory # dont add message about entering and leaving the working directory
<|MERGE_RESOLUTION|>--- conflicted
+++ resolved
@@ -14,7 +14,7 @@
 CARGO_TOML := $(RUST_PROJECT_DIR)/Cargo.toml
 PYPOETRY_TOML := $(PYTHON_PROJECT_DIR)/pyproject.toml
 
-# Default version bump rule 
+# Default version bump rule
 BUMP_RULE := patch
 
 # Default crate name
@@ -29,24 +29,19 @@
 format: ## cargo fmt
 	  cargo fmt
 
-clippy: ## cargo clippy 
+clippy: ## cargo clippy
 	cargo clippy -- -D warnings
 
-check: ## cargo check 
+check: ## cargo check
 	cargo check
 
 test: ## cargo test
 	cargo nextest run --no-capture
 
-<<<<<<< HEAD
-generate-specs: ## cargo run --bin typegen generate
+generate-specs: ## generate type specs
 	cargo run --bin typegen generate
 
-=======
-generate-specs: ## generate type specs 
-	cargo run --bin typegen generate
-
-run-db: ## Run ahnlich_db bin 
+run-db: ## Run ahnlich_db bin
 	cargo run --bin ahnlich-db run
 
 run-db-tracing: ## Run ahnlich_db bin with  tracing enabled
@@ -58,7 +53,6 @@
 run-ai-tracing: ## Run ahnlich_ai bin with default supported models and tracing_enabled
 	cargo run --bin ahnlich-ai run --supported-models dalle3,llama3 --enable-tracing
 
->>>>>>> da5d86bb
 
 bump-protocol-version: ## Bump project versions. Rules for bumpversion: patch, minor, major.
 	@echo "Bumping Rust Protocol version to $${RULE:-$(BUMP_RULE)}"
@@ -110,10 +104,10 @@
 	@cd $(PYTHON_PROJECT_DIR) && poetry config --local virtualenvs.in-project true
 	@cd $(PYTHON_PROJECT_DIR) && poetry install
 	@echo "Run demo_tracing..."
-	@cd $(PYTHON_PROJECT_DIR) && python demo_tracing.py 
+	@cd $(PYTHON_PROJECT_DIR) && python demo_tracing.py
 
 
-all: format check test clippy generate-specs bumpversion bump-py-client bump-rs-client ## format, clip, generate type specs, and bumpversions 
+all: format check test clippy generate-specs bumpversion bump-py-client bump-rs-client ## format, clip, generate type specs, and bumpversions
 
 
 # --------------Configuration-------------
