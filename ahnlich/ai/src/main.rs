use clap::Parser;

use std::error::Error;
use utils::server::AhnlichServerUtils;

#[tokio::main]
async fn main() -> Result<(), Box<dyn Error>> {
    let cli = ahnlich_ai_proxy::cli::Cli::parse();
    match cli.command {
<<<<<<< HEAD
        ahnlich_ai_proxy::cli::Commands::Start(config) => {
=======
        ahnlich_ai_proxy::cli::Commands::Run(config) => {
>>>>>>> da5d86bb
            let server = ahnlich_ai_proxy::server::handler::AIProxyServer::new(config).await?;
            server.start().await?;
        }
        ahnlich_ai_proxy::cli::Commands::SupportedModels(config) => config.output(),
    }
    Ok(())
}<|MERGE_RESOLUTION|>--- conflicted
+++ resolved
@@ -7,11 +7,7 @@
 async fn main() -> Result<(), Box<dyn Error>> {
     let cli = ahnlich_ai_proxy::cli::Cli::parse();
     match cli.command {
-<<<<<<< HEAD
-        ahnlich_ai_proxy::cli::Commands::Start(config) => {
-=======
         ahnlich_ai_proxy::cli::Commands::Run(config) => {
->>>>>>> da5d86bb
             let server = ahnlich_ai_proxy::server::handler::AIProxyServer::new(config).await?;
             server.start().await?;
         }
