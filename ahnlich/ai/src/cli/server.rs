use ahnlich_types::ai::AIModel;
<<<<<<< HEAD
use clap::{ArgAction, Args, Parser, Subcommand, ValueEnum};
use dirs::home_dir;
use std::fmt;
=======
use clap::{Args, Parser, Subcommand, ValueEnum};
>>>>>>> 1f0bc6a5
use strum::VariantArray;

use crate::engine::ai::models::{Model, ModelInfo};
use std::io::Write;
use std::sync::OnceLock;
use termcolor::{Color, ColorChoice, ColorSpec, StandardStream, WriteColor};
use utils::cli::CommandLineConfig;

#[derive(Debug, Copy, Clone, PartialEq, Eq, PartialOrd, Hash, Ord, ValueEnum, VariantArray)]
pub enum SupportedModels {
    #[clap(name = "all-minilm-l6-v2")]
    AllMiniLML6V2,
    #[clap(name = "all-minilm-l12-v2")]
    AllMiniLML12V2,
    #[clap(name = "bge-base-en-v1.5")]
    BGEBaseEnV15,
    #[clap(name = "bge-large-en-v1.5")]
    BGELargeEnV15,
    #[clap(name = "resnet-50")]
    Resnet50,
    #[clap(name = "clip-vit-b32")]
    ClipVitB32,
}

#[derive(Parser)]
#[command(version, about, long_about = None)]
pub struct Cli {
    #[command(subcommand)]
    pub command: Commands,
}

#[derive(Subcommand)]
pub enum Commands {
    /// Starts Anhlich AI Proxy
    Run(AIProxyConfig),

    /// Outputs all supported models by aiproxy
    SupportedModels(SupportedModelArgs),
}

static DEFAULT_CONFIG: OnceLock<AIProxyConfig> = OnceLock::new();

#[derive(Args, Debug, Clone)]
pub struct AIProxyConfig {
<<<<<<< HEAD
    /// Ahnlich AI proxy host
    #[arg(long, default_value_t =
    DEFAULT_CONFIG.get_or_init(AIProxyConfig::default).host.clone())]
    pub host: String,

=======
>>>>>>> 1f0bc6a5
    /// Ahnlich AI proxy port
    #[arg(long, default_value_t =
    DEFAULT_CONFIG.get_or_init(AIProxyConfig::default).port.clone())]
    pub port: u16,

<<<<<<< HEAD
    /// Allows server to persist data to disk on occassion
    #[arg(long, action=ArgAction::SetTrue, default_value_t =
    DEFAULT_CONFIG.get_or_init(AIProxyConfig::default).enable_persistence.clone())]
    pub(crate) enable_persistence: bool,

    /// persistence location
    #[arg(long, requires_if("true", "enable_persistence"))]
    pub(crate) persist_location: Option<std::path::PathBuf>,
    /// Controls whether we crash or not on startup if persisting load fails
    #[arg(long, action=ArgAction::SetFalse, default_value_t =
    DEFAULT_CONFIG.get_or_init(AIProxyConfig::default).fail_on_startup_if_persist_load_fails.clone())]
    pub(crate) fail_on_startup_if_persist_load_fails: bool,

    /// persistence interval in milliseconds
    /// A new persistence round would be scheduled for persistence_interval into the future after
    /// current persistence round is completed
    #[arg(long, default_value_t =
    DEFAULT_CONFIG.get_or_init(AIProxyConfig::default).persistence_interval.clone())]
    pub(crate) persistence_interval: u64,

=======
>>>>>>> 1f0bc6a5
    /// Ahnlich Database Host
    #[arg(long, default_value_t =
    DEFAULT_CONFIG.get_or_init(AIProxyConfig::default).db_host.clone())]
    pub db_host: String,

    /// Ahnlich Database port
    #[arg(long, default_value_t =
    DEFAULT_CONFIG.get_or_init(AIProxyConfig::default).db_port.clone())]
    pub db_port: u16,

    /// Ahnlich Database Client Connection Pool Size
    #[arg(long, default_value_t =
    DEFAULT_CONFIG.get_or_init(AIProxyConfig::default).db_client_pool_size.clone())]
    pub db_client_pool_size: usize,

<<<<<<< HEAD
    /// sets size(in bytes) for global allocator used
    /// Defaults to 1 Gi (1 * 1024 * 1024 * 1024)
    #[arg(long, default_value_t =
    DEFAULT_CONFIG.get_or_init(AIProxyConfig::default).allocator_size.clone())]
    pub allocator_size: usize,

    /// limits the message size of expected messages, defaults to 1MiB (1 * 1024 * 1024)
    #[arg(long, default_value_t =
    DEFAULT_CONFIG.get_or_init(AIProxyConfig::default).message_size.clone())]
    pub message_size: usize,
    /// Allows enables tracing
    #[arg(long, action=ArgAction::SetTrue, default_value_t =
    DEFAULT_CONFIG.get_or_init(AIProxyConfig::default).enable_tracing.clone())]
    pub(crate) enable_tracing: bool,
    /// Otel collector url to send traces to
    #[arg(long, requires_if("true", "enable_tracing"))]
    pub(crate) otel_endpoint: Option<String>,

    ///  Log level
    #[arg(long, default_value_t =
    DEFAULT_CONFIG.get_or_init(AIProxyConfig::default).log_level.clone())]
    pub(crate) log_level: String,

    ///  Maximum client connections allowed
    ///  Defaults to 1000
    #[arg(long, default_value_t =
    DEFAULT_CONFIG.get_or_init(AIProxyConfig::default).maximum_clients.clone())]
    pub(crate) maximum_clients: usize,

=======
>>>>>>> 1f0bc6a5
    /// List of ai models to support in your aiproxy stores
    #[arg(long, value_enum, value_delimiter = ',', default_values_t =
    DEFAULT_CONFIG.get_or_init(AIProxyConfig::default).supported_models.clone())]
    pub(crate) supported_models: Vec<SupportedModels>,

    /// AI Model Idle Time in seconds
    /// Defaults to 5 mins
    /// Time in seconds for an unused/idle supported model to be dropped
    /// Futher calls after a drop reinitializes the model from scratch
    #[arg(long, default_value_t =
    DEFAULT_CONFIG.get_or_init(AIProxyConfig::default).ai_model_idle_time.clone())]
    pub(crate) ai_model_idle_time: u64,

<<<<<<< HEAD
    /// Directory path for storing the model artifacts
    #[arg(long, default_value_os_t =
    DEFAULT_CONFIG.get_or_init(AIProxyConfig::default).model_cache_location.clone())]
    pub(crate) model_cache_location: std::path::PathBuf,
}

#[derive(Debug)]
pub struct ModelConfig {
    pub(crate) supported_models: Vec<SupportedModels>,
    pub(crate) model_cache_location: std::path::PathBuf,
    pub(crate) model_idle_time: u64,
}

impl Default for ModelConfig {
    fn default() -> Self {
        Self {
            supported_models: vec![SupportedModels::AllMiniLML6V2],
            model_cache_location: home_dir()
                .map(|mut path| {
                    path.push(".ahnlich");
                    path.push("models");
                    path
                })
                .expect("Default directory could not be resolved."),
            model_idle_time: 60 * 5,
        }
    }
}

impl From<&AIProxyConfig> for ModelConfig {
    fn from(config: &AIProxyConfig) -> Self {
        Self {
            supported_models: config.supported_models.clone(),
            model_cache_location: config.model_cache_location.clone(),
            model_idle_time: config.ai_model_idle_time,
        }
    }
=======
    #[clap(flatten)]
    pub(crate) common: CommandLineConfig,
>>>>>>> 1f0bc6a5
}

impl Default for AIProxyConfig {
    fn default() -> Self {
        Self {
            port: 1370,
            db_host: String::from("127.0.0.1"),
            db_port: 1369,
            db_client_pool_size: 10,
<<<<<<< HEAD

            allocator_size: 1_073_741_824,
            message_size: 1_048_576,

            enable_tracing: true,
            otel_endpoint: None,
            log_level: String::from("info"),
            maximum_clients: 1000,
            supported_models: vec![
                SupportedModels::AllMiniLML6V2,
                SupportedModels::AllMiniLML12V2,
                SupportedModels::Resnet50,
                SupportedModels::ClipVitB32,
            ],
            model_cache_location: home_dir()
                .map(|mut path| {
                    path.push(".ahnlich");
                    path.push("models");
                    path
                })
                .expect("Default directory could not be resolved."),
=======
            supported_models: vec![SupportedModels::Llama3, SupportedModels::Dalle3],
>>>>>>> 1f0bc6a5
            ai_model_idle_time: 60 * 5,
            common: CommandLineConfig::default(),
        }
    }
}

impl AIProxyConfig {
    pub fn os_select_port(mut self) -> Self {
        // allow OS to pick a port
        self.port = 0;
        self
    }

    pub fn set_persist_location(mut self, location: std::path::PathBuf) -> Self {
        self.common.persist_location = Some(location);
        self
    }

    pub fn set_persistence_interval(mut self, interval: u64) -> Self {
        self.common.enable_persistence = true;
        self.common.persistence_interval = interval;
        self
    }

    pub fn set_maximum_clients(mut self, maximum_clients: usize) -> Self {
        self.common.maximum_clients = maximum_clients;
        self
    }

    pub fn set_model_cache_location(mut self, location: std::path::PathBuf) -> Self {
        self.model_cache_location = location;
        self
    }

    #[cfg(test)]
    pub fn set_supported_models(mut self, models: Vec<SupportedModels>) -> Self {
        self.supported_models = models;
        self
    }
}

impl fmt::Display for SupportedModels {
    fn fmt(&self, f: &mut fmt::Formatter<'_>) -> fmt::Result {
        match self {
            SupportedModels::AllMiniLML6V2 => write!(f, "all-MiniLM-L6-v2"),
            SupportedModels::AllMiniLML12V2 => write!(f, "all-MiniLM-L12-v2"),
            SupportedModels::BGEBaseEnV15 => write!(f, "BGEBase-En-v1.5"),
            SupportedModels::BGELargeEnV15 => write!(f, "BGELarge-En-v1.5"),
            SupportedModels::Resnet50 => write!(f, "Resnet-50"),
            SupportedModels::ClipVitB32 => write!(f, "ClipVit-B32"),
        }
    }
}

impl From<&AIModel> for SupportedModels {
    fn from(value: &AIModel) -> Self {
        match value {
            AIModel::AllMiniLML6V2 => SupportedModels::AllMiniLML6V2,
            AIModel::AllMiniLML12V2 => SupportedModels::AllMiniLML12V2,
            AIModel::BGEBaseEnV15 => SupportedModels::BGEBaseEnV15,
            AIModel::BGELargeEnV15 => SupportedModels::BGELargeEnV15,
            AIModel::Resnet50 => SupportedModels::Resnet50,
            AIModel::ClipVitB32 => SupportedModels::ClipVitB32,
        }
    }
}

impl From<&SupportedModels> for AIModel {
    fn from(value: &SupportedModels) -> Self {
        match value {
            SupportedModels::AllMiniLML6V2 => AIModel::AllMiniLML6V2,
            SupportedModels::AllMiniLML12V2 => AIModel::AllMiniLML12V2,
            SupportedModels::BGEBaseEnV15 => AIModel::BGEBaseEnV15,
            SupportedModels::BGELargeEnV15 => AIModel::BGELargeEnV15,
            SupportedModels::Resnet50 => AIModel::Resnet50,
            SupportedModels::ClipVitB32 => AIModel::ClipVitB32,
        }
    }
}

impl From<&SupportedModels> for Model {
    fn from(value: &SupportedModels) -> Self {
        let ai_model: AIModel = value.into();
        (&ai_model).into()
    }
}

#[derive(Args, Debug, Clone)]
pub struct SupportedModelArgs {
    ///  Models to display information about
    #[arg(long, value_delimiter = ',')]
    pub names: Vec<SupportedModels>,
}

impl SupportedModelArgs {
    pub fn list_supported_models(&self) -> String {
        let mut output = String::new();

        for supported_model in SupportedModels::VARIANTS.iter() {
            let aimodel: AIModel = supported_model.into();
            let model: Model = (&aimodel).into();
            output.push_str(format!("{}, ", model.model_name()).as_str())
        }
        output
    }
    pub fn list_supported_models_verbose(&self) -> String {
        let mut output = vec![];

        for supported_model in self.names.iter() {
            let aimodel: AIModel = supported_model.into();
            let model: Model = (&aimodel).into();
            output.push(ModelInfo::build(&model))
        }
        serde_json::to_string_pretty(&output)
            .expect("Failed Generate Supported Models Verbose Text")
    }

    pub fn output(&self) {
        let mut stdout = StandardStream::stdout(ColorChoice::Always);
        stdout
            .set_color(ColorSpec::new().set_fg(Some(Color::Green)))
            .expect("Failed to set output Color");

        let mut text = "\n\nDisplaying Supported Models \n\n".to_string();
        if !self.names.is_empty() {
            text.push_str(&self.list_supported_models_verbose());
        } else {
            text.push_str(&self.list_supported_models());
        }

        writeln!(&mut stdout, "{}", text).expect("Failed to write output");
    }
}<|MERGE_RESOLUTION|>--- conflicted
+++ resolved
@@ -1,11 +1,7 @@
 use ahnlich_types::ai::AIModel;
-<<<<<<< HEAD
-use clap::{ArgAction, Args, Parser, Subcommand, ValueEnum};
+use clap::{Args, Parser, Subcommand, ValueEnum};
 use dirs::home_dir;
 use std::fmt;
-=======
-use clap::{Args, Parser, Subcommand, ValueEnum};
->>>>>>> 1f0bc6a5
 use strum::VariantArray;
 
 use crate::engine::ai::models::{Model, ModelInfo};
@@ -50,42 +46,11 @@
 
 #[derive(Args, Debug, Clone)]
 pub struct AIProxyConfig {
-<<<<<<< HEAD
-    /// Ahnlich AI proxy host
-    #[arg(long, default_value_t =
-    DEFAULT_CONFIG.get_or_init(AIProxyConfig::default).host.clone())]
-    pub host: String,
-
-=======
->>>>>>> 1f0bc6a5
     /// Ahnlich AI proxy port
     #[arg(long, default_value_t =
     DEFAULT_CONFIG.get_or_init(AIProxyConfig::default).port.clone())]
     pub port: u16,
 
-<<<<<<< HEAD
-    /// Allows server to persist data to disk on occassion
-    #[arg(long, action=ArgAction::SetTrue, default_value_t =
-    DEFAULT_CONFIG.get_or_init(AIProxyConfig::default).enable_persistence.clone())]
-    pub(crate) enable_persistence: bool,
-
-    /// persistence location
-    #[arg(long, requires_if("true", "enable_persistence"))]
-    pub(crate) persist_location: Option<std::path::PathBuf>,
-    /// Controls whether we crash or not on startup if persisting load fails
-    #[arg(long, action=ArgAction::SetFalse, default_value_t =
-    DEFAULT_CONFIG.get_or_init(AIProxyConfig::default).fail_on_startup_if_persist_load_fails.clone())]
-    pub(crate) fail_on_startup_if_persist_load_fails: bool,
-
-    /// persistence interval in milliseconds
-    /// A new persistence round would be scheduled for persistence_interval into the future after
-    /// current persistence round is completed
-    #[arg(long, default_value_t =
-    DEFAULT_CONFIG.get_or_init(AIProxyConfig::default).persistence_interval.clone())]
-    pub(crate) persistence_interval: u64,
-
-=======
->>>>>>> 1f0bc6a5
     /// Ahnlich Database Host
     #[arg(long, default_value_t =
     DEFAULT_CONFIG.get_or_init(AIProxyConfig::default).db_host.clone())]
@@ -101,38 +66,6 @@
     DEFAULT_CONFIG.get_or_init(AIProxyConfig::default).db_client_pool_size.clone())]
     pub db_client_pool_size: usize,
 
-<<<<<<< HEAD
-    /// sets size(in bytes) for global allocator used
-    /// Defaults to 1 Gi (1 * 1024 * 1024 * 1024)
-    #[arg(long, default_value_t =
-    DEFAULT_CONFIG.get_or_init(AIProxyConfig::default).allocator_size.clone())]
-    pub allocator_size: usize,
-
-    /// limits the message size of expected messages, defaults to 1MiB (1 * 1024 * 1024)
-    #[arg(long, default_value_t =
-    DEFAULT_CONFIG.get_or_init(AIProxyConfig::default).message_size.clone())]
-    pub message_size: usize,
-    /// Allows enables tracing
-    #[arg(long, action=ArgAction::SetTrue, default_value_t =
-    DEFAULT_CONFIG.get_or_init(AIProxyConfig::default).enable_tracing.clone())]
-    pub(crate) enable_tracing: bool,
-    /// Otel collector url to send traces to
-    #[arg(long, requires_if("true", "enable_tracing"))]
-    pub(crate) otel_endpoint: Option<String>,
-
-    ///  Log level
-    #[arg(long, default_value_t =
-    DEFAULT_CONFIG.get_or_init(AIProxyConfig::default).log_level.clone())]
-    pub(crate) log_level: String,
-
-    ///  Maximum client connections allowed
-    ///  Defaults to 1000
-    #[arg(long, default_value_t =
-    DEFAULT_CONFIG.get_or_init(AIProxyConfig::default).maximum_clients.clone())]
-    pub(crate) maximum_clients: usize,
-
-=======
->>>>>>> 1f0bc6a5
     /// List of ai models to support in your aiproxy stores
     #[arg(long, value_enum, value_delimiter = ',', default_values_t =
     DEFAULT_CONFIG.get_or_init(AIProxyConfig::default).supported_models.clone())]
@@ -146,11 +79,13 @@
     DEFAULT_CONFIG.get_or_init(AIProxyConfig::default).ai_model_idle_time.clone())]
     pub(crate) ai_model_idle_time: u64,
 
-<<<<<<< HEAD
     /// Directory path for storing the model artifacts
     #[arg(long, default_value_os_t =
     DEFAULT_CONFIG.get_or_init(AIProxyConfig::default).model_cache_location.clone())]
     pub(crate) model_cache_location: std::path::PathBuf,
+
+    #[clap(flatten)]
+    pub(crate) common: CommandLineConfig,
 }
 
 #[derive(Debug)]
@@ -184,10 +119,6 @@
             model_idle_time: config.ai_model_idle_time,
         }
     }
-=======
-    #[clap(flatten)]
-    pub(crate) common: CommandLineConfig,
->>>>>>> 1f0bc6a5
 }
 
 impl Default for AIProxyConfig {
@@ -197,15 +128,6 @@
             db_host: String::from("127.0.0.1"),
             db_port: 1369,
             db_client_pool_size: 10,
-<<<<<<< HEAD
-
-            allocator_size: 1_073_741_824,
-            message_size: 1_048_576,
-
-            enable_tracing: true,
-            otel_endpoint: None,
-            log_level: String::from("info"),
-            maximum_clients: 1000,
             supported_models: vec![
                 SupportedModels::AllMiniLML6V2,
                 SupportedModels::AllMiniLML12V2,
@@ -219,9 +141,6 @@
                     path
                 })
                 .expect("Default directory could not be resolved."),
-=======
-            supported_models: vec![SupportedModels::Llama3, SupportedModels::Dalle3],
->>>>>>> 1f0bc6a5
             ai_model_idle_time: 60 * 5,
             common: CommandLineConfig::default(),
         }
