--- conflicted
+++ resolved
@@ -114,7 +114,8 @@
     ]
     pub(crate) supported_models: Vec<SupportedModels>,
 
-    /// AI Model Idle Time in seconds Defaults to 5 mins
+    /// AI Model Idle Time in seconds
+    /// Defaults to 5 mins
     /// Time in seconds for an unused/idle supported model to be dropped
     /// Futher calls after a drop reinitializes the model from scratch
     #[arg(long, default_value_t = 60 * 5)]
@@ -129,7 +130,6 @@
 #[derive(Debug)]
 pub struct ModelConfig {
     pub(crate) supported_models: Vec<SupportedModels>,
-<<<<<<< HEAD
     pub(crate) model_cache_location: std::path::PathBuf,
     pub(crate) model_idle_time: u64,
 }
@@ -158,15 +158,6 @@
             model_idle_time: config.ai_model_idle_time,
         }
     }
-=======
-
-    /// AI Model Idle Time in seconds
-    /// Defaults to 5 mins
-    /// Time in seconds for an unused/idle supported model to be dropped
-    /// Futher calls after a drop reinitializes the model from scratch
-    #[arg(long, default_value_t = 60 * 5)]
-    pub(crate) ai_model_idle_time: u64,
->>>>>>> a2853f11
 }
 
 impl Default for AIProxyConfig {
@@ -190,7 +181,6 @@
             otel_endpoint: None,
             log_level: String::from("info"),
             maximum_clients: 1000,
-<<<<<<< HEAD
             supported_models: vec![
                 SupportedModels::AllMiniLML6V2,
                 SupportedModels::AllMiniLML12V2,
@@ -204,10 +194,6 @@
                     path
                 })
                 .expect("Default directory could not be resolved."),
-=======
-            supported_models: vec![SupportedModels::Llama3, SupportedModels::Dalle3],
-
->>>>>>> a2853f11
             ai_model_idle_time: 60 * 5,
         }
     }
