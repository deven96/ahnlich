--- conflicted
+++ resolved
@@ -93,11 +93,10 @@
     #[error("Bytes could not be successfully decoded into an image.")]
     ImageBytesDecodeError,
 
-    #[error("Image can't have zero value in any dimension. Found height: {height}, width: {width}")]
-    ImageNonzeroDimensionError {
-        width: usize,
-        height: usize,
-    },
+    #[error(
+        "Image can't have zero value in any dimension. Found height: {height}, width: {width}"
+    )]
+    ImageNonzeroDimensionError { width: usize, height: usize },
 
     #[error("Image could not be resized.")]
     ImageResizeError,
@@ -112,14 +111,10 @@
     ModelProviderPostprocessingError,
 
     #[error("Model provider failed on tokenization of text inputs.")]
-<<<<<<< HEAD
-    ModelTokenizationError
-=======
     ModelTokenizationError,
 
     #[error("Cannot call DelKey on store with `store_original` as false")]
     DelKeyError,
->>>>>>> cd91d062
 }
 
 impl From<TryReserveError> for AIProxyError {
