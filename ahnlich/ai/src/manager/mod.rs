--- conflicted
+++ resolved
@@ -7,15 +7,13 @@
 /// lets AIProxyTasks communicate with any model to receive immediate responses via a oneshot
 /// channel
 use crate::engine::ai::models::{Model, ModelInput};
-<<<<<<< HEAD
-=======
 use crate::engine::ai::providers::ModelProviders;
->>>>>>> 447a1e2d
 use crate::error::AIProxyError;
 use ahnlich_types::ai::{AIModel, AIStoreInputType, ImageAction, PreprocessAction, StringAction};
 use ahnlich_types::keyval::{StoreInput, StoreKey};
 use fallible_collections::FallibleVec;
 use moka::future::Cache;
+use rayon::prelude::*;
 use task_manager::Task;
 use task_manager::TaskManager;
 use task_manager::TaskState;
@@ -23,7 +21,6 @@
 use tokio::sync::{mpsc, oneshot};
 use tokio::time::Duration;
 use tracing_opentelemetry::OpenTelemetrySpanExt;
-use crate::engine::ai::providers::ModelProviders;
 
 type ModelThreadResponse = Result<Vec<StoreKey>, AIProxyError>;
 
@@ -46,21 +43,12 @@
         supported_model: SupportedModels,
         cache_location: &Path,
         request_receiver: mpsc::Receiver<ModelThreadRequest>,
-<<<<<<< HEAD
-    ) -> Self {
-        let supported_model = &supported_model;
-        let mut model: Model = (supported_model).into();
-        model.setup_provider(supported_model, cache_location);
-        model.load();
-        Self {
-=======
     ) -> Result<Self, AIProxyError> {
         let supported_model = &supported_model;
         let mut model: Model = (supported_model).into();
         model.setup_provider(cache_location);
         model.load()?;
         Ok(Self {
->>>>>>> 447a1e2d
             request_receiver: Mutex::new(request_receiver),
             model,
         })
@@ -78,55 +66,47 @@
         action_type: InputAction,
     ) -> ModelThreadResponse {
         let mut response: Vec<_> = FallibleVec::try_with_capacity(inputs.len())?;
-        // move this from for loop into vec of inputs
-        let mut processed_inputs: Vec<ModelInput> = FallibleVec::try_with_capacity(inputs.len())?;
-        for input in inputs {
-            let processed_input = self.preprocess_store_input(process_action, input)?;
-<<<<<<< HEAD
-            processed_inputs.push(processed_input);
-=======
-            let store_key = self.model.model_ndarray(&processed_input, &action_type)?;
-            response.push(store_key);
->>>>>>> 447a1e2d
-        }
-        let store_key = self.model.model_ndarray(&processed_inputs, &action_type)?;
-        for key in store_key { response.push(key) };
+        let processed_inputs = self.preprocess_store_input(process_action, inputs)?;
+        let mut store_key = self.model.model_ndarray(&processed_inputs, &action_type)?;
+        response.append(&mut store_key);
         Ok(response)
     }
 
-    #[tracing::instrument(skip(self, input))]
+    #[tracing::instrument(skip(self, inputs))]
     pub(crate) fn preprocess_store_input(
         &self,
         process_action: PreprocessAction,
-        input: StoreInput,
-    ) -> Result<ModelInput, AIProxyError> {
-<<<<<<< HEAD
-        let input = ModelInput::from(input);
-=======
-        let input = ModelInput::try_from(input)?;
->>>>>>> 447a1e2d
-        match (process_action, &input) {
-            (PreprocessAction::Image(image_action), ModelInput::Image(image_array)) => {
-                let output = self.process_image(image_array, image_action)?;
-                Ok(ModelInput::Image(output))
-            }
-            (PreprocessAction::RawString(string_action), ModelInput::Text(string)) => {
-                let output = self.preprocess_raw_string(string, string_action)?;
-                Ok(ModelInput::Text(output))
-            }
-            (PreprocessAction::RawString(_), ModelInput::Image(_)) => {
-                Err(AIProxyError::PreprocessingMismatchError {
-                    input_type: AIStoreInputType::Image,
-                    preprocess_action: process_action,
-                })
-            }
-            (PreprocessAction::Image(_), ModelInput::Text(_)) => {
-                Err(AIProxyError::PreprocessingMismatchError {
-                    input_type: AIStoreInputType::RawString,
-                    preprocess_action: process_action,
-                })
-            }
-        }
+        inputs: Vec<StoreInput>,
+    ) -> Result<Vec<ModelInput>, AIProxyError> {
+        let preprocessed_inputs = inputs
+            .into_par_iter()
+            .try_fold(Vec::new, | mut accumulator, input| {
+                let model_input = ModelInput::try_from(input)?;
+                let processed_input = match (process_action, &model_input) {
+                    (PreprocessAction::Image(image_action), ModelInput::Image(image_array)) => {
+                        let output = self.process_image(image_array, image_action)?;
+                        Ok(ModelInput::Image(output))
+                    }
+                    (PreprocessAction::RawString(string_action), ModelInput::Text(string)) => {
+                        let output = self.preprocess_raw_string(string, string_action)?;
+                        Ok(ModelInput::Text(output))
+                    }
+                    _ => {
+                        let input_type: AIStoreInputType = (&model_input).into();
+                        Err(AIProxyError::PreprocessingMismatchError {
+                            input_type,
+                            preprocess_action: process_action,
+                        })
+                    }
+                }?;
+            accumulator.push(processed_input);
+            Ok::<Vec<ModelInput>, AIProxyError>(accumulator)
+            })
+            .try_reduce(Vec::new, |mut accumulator, mut item| {
+            accumulator.append(&mut item);
+            Ok(accumulator)
+        })?;
+        Ok(preprocessed_inputs)
     }
     #[tracing::instrument(skip(self, input))]
     fn preprocess_raw_string(
@@ -141,19 +121,11 @@
             )
         });
 
-<<<<<<< HEAD
-        let Model::Text {provider: model_provider, ..} = &self.model else {
-            return Err(AIProxyError::TokenTruncationNotSupported);
-        };
-
-        let ModelProviders::FastEmbed(provider) = model_provider else {
-=======
         if self.model.input_type() != AIStoreInputType::RawString {
             return Err(AIProxyError::TokenTruncationNotSupported);
         }
 
         let ModelProviders::FastEmbed(provider) = &self.model.provider else {
->>>>>>> 447a1e2d
             return Err(AIProxyError::TokenTruncationNotSupported);
         };
 
@@ -200,12 +172,7 @@
                     expected_dimensions: (expected_width.into(), expected_height.into()),
                 });
             } else {
-<<<<<<< HEAD
-                let input =
-                    input.resize(expected_width, expected_height)?;
-=======
                 let input = input.resize(expected_width, expected_height)?;
->>>>>>> 447a1e2d
                 return Ok(input);
             }
         }
@@ -233,14 +200,9 @@
             let child_span = tracing::info_span!("model-thread-run", model = self.task_name());
             child_span.set_parent(trace_span.context());
 
-<<<<<<< HEAD
             let responses = self.input_to_response(inputs, preprocess_action, action_type);
             if let Err(e) =
                 response.send(responses)
-=======
-            if let Err(e) =
-                response.send(self.input_to_response(inputs, preprocess_action, action_type))
->>>>>>> 447a1e2d
             {
                 log::error!("{} could not send response to channel {e:?}", self.name());
             }
@@ -294,11 +256,7 @@
         let (request_sender, request_receiver) = mpsc::channel(100);
         // There may be other things needed to load a model thread
         let model_thread =
-<<<<<<< HEAD
-            ModelThread::new(*model, &self.config.model_cache_location, request_receiver);
-=======
             ModelThread::new(*model, &self.config.model_cache_location, request_receiver)?;
->>>>>>> 447a1e2d
         let _ = &self.task_manager.spawn_task_loop(model_thread).await;
         Ok(request_sender)
     }
