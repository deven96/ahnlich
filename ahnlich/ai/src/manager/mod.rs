use std::path::PathBuf;
use std::sync::Arc;

use crate::cli::server::{ModelConfig, SupportedModels};
use crate::engine::ai::models::InputAction;
/// The ModelManager is a wrapper around all the AI models running on various green threads. It
/// lets AIProxyTasks communicate with any model to receive immediate responses via a oneshot
/// channel
use crate::engine::ai::models::Model;
use crate::error::AIProxyError;
use ahnlich_types::ai::{AIModel, AIStoreInputType, ImageAction, PreprocessAction, StringAction};
use ahnlich_types::keyval::{StoreInput, StoreKey};
use fallible_collections::FallibleVec;
use moka::future::Cache;
use task_manager::Task;
use task_manager::TaskManager;
use task_manager::TaskState;
use tokio::sync::Mutex;
use tokio::sync::{mpsc, oneshot};
use tokio::time::Duration;
use tracing_opentelemetry::OpenTelemetrySpanExt;

type ModelThreadResponse = Result<Vec<StoreKey>, AIProxyError>;

struct ModelThreadRequest {
    // TODO: change this to a Vec of preprocessed input enum
    inputs: Vec<StoreInput>,
    response: oneshot::Sender<ModelThreadResponse>,
    preprocess_action: PreprocessAction,
<<<<<<< HEAD
    action_type: InputAction,
=======
    trace_span: tracing::Span,
>>>>>>> f31e05d5
}

struct ModelThread {
    model: Model,
    request_receiver: Mutex<mpsc::Receiver<ModelThreadRequest>>,
}

impl ModelThread {
    fn new(
        supported_model: SupportedModels,
        cache_location: &PathBuf,
        request_receiver: mpsc::Receiver<ModelThreadRequest>,
    ) -> Self {
        let mut model: Model = (&supported_model).into();
        model.setup_provider(supported_model, cache_location);
        model.load();
        Self {
            request_receiver: Mutex::new(request_receiver),
            model,
        }
    }

    fn name(&self) -> String {
        format!("{:?}-model-thread", self.model.model_name())
    }

    #[tracing::instrument(skip(self, inputs))]
    fn input_to_response(
        &self,
        inputs: Vec<StoreInput>,
        process_action: PreprocessAction,
        action_type: InputAction,
    ) -> ModelThreadResponse {
        let mut response: Vec<_> = FallibleVec::try_with_capacity(inputs.len())?;
        // move this from for loop into vec of inputs
        for input in inputs {
            let processed_input = self.preprocess_store_input(process_action, input)?;
            let store_key = self.model.model_ndarray(&processed_input, action_type)?;
            response.push(store_key);
        }
        Ok(response)
    }

    #[tracing::instrument(skip(self, input))]
    pub(crate) fn preprocess_store_input(
        &self,
        process_action: PreprocessAction,
        input: StoreInput,
    ) -> Result<StoreInput, AIProxyError> {
        match (process_action, input) {
            (PreprocessAction::Image(image_action), StoreInput::Image(image_input)) => {
                // resize image and edit
                let output = self.process_image(image_input, image_action)?;
                Ok(output)
            }
            (PreprocessAction::RawString(string_action), StoreInput::RawString(string_input)) => {
                let output = self.preprocess_raw_string(string_input, string_action)?;
                Ok(output)
            }
            (PreprocessAction::RawString(_), StoreInput::Image(_)) => {
                Err(AIProxyError::PreprocessingMismatchError {
                    input_type: AIStoreInputType::Image,
                    preprocess_action: process_action,
                })
            }

            (PreprocessAction::Image(_), StoreInput::RawString(_)) => {
                Err(AIProxyError::PreprocessingMismatchError {
                    input_type: AIStoreInputType::RawString,
                    preprocess_action: process_action,
                })
            }
        }
    }
    #[tracing::instrument(skip(self, input))]
    fn preprocess_raw_string(
        &self,
        input: String,
        string_action: StringAction,
    ) -> Result<StoreInput, AIProxyError> {
        // tokenize string, return error if max token
        //let tokenized_input;
        if let Some(max_token_size) = self.model.max_input_token() {
            if input.len() > max_token_size.into() {
                if let StringAction::ErrorIfTokensExceed = string_action {
                    return Err(AIProxyError::TokenExceededError {
                        input_token_size: input.len(),
                        max_token_size: max_token_size.into(),
                    });
                } else {
                    // truncate raw string
                    // let tokenized_input;
                    let _input = input.as_str()[..max_token_size.into()].to_string();
                }
            }
        }
        Ok(StoreInput::RawString(input))
    }

    #[tracing::instrument(skip(self, input))]
    fn process_image(
        &self,
        input: Vec<u8>,
        image_action: ImageAction,
    ) -> Result<StoreInput, AIProxyError> {
        // process image, return error if max dimensions exceeded
        if let Some(max_image_dimensions) = self.model.max_image_dimensions() {
            if input.len() > max_image_dimensions.into() {
                if let ImageAction::ErrorIfDimensionsMismatch = image_action {
                    return Err(AIProxyError::ImageDimensionsMismatchError {
                        image_dimensions: input.len(),
                        max_dimensions: max_image_dimensions.into(),
                    });
                } else {
                    // resize image
                }
            }
        }
        Ok(StoreInput::Image(input))
    }
}

#[async_trait::async_trait]
impl Task for ModelThread {
    fn task_name(&self) -> String {
        self.name()
    }

    async fn run(&self) -> TaskState {
        if let Some(model_request) = self.request_receiver.lock().await.recv().await {
            // TODO actually service model request in here and return
            let ModelThreadRequest {
                inputs,
                response,
                preprocess_action,
<<<<<<< HEAD
                action_type,
            } = model_request;
            if let Err(e) =
                response.send(self.input_to_response(inputs, preprocess_action, action_type))
            {
=======
                trace_span,
            } = model_request;
            let child_span = tracing::info_span!("model-thread-run", model = self.task_name());
            child_span.set_parent(trace_span.context());
            if let Err(e) = response.send(self.input_to_response(inputs, preprocess_action)) {
>>>>>>> f31e05d5
                log::error!("{} could not send response to channel {e:?}", self.name());
            }
            return TaskState::Continue;
        }
        TaskState::Break
    }
}

#[derive(Debug)]
pub struct ModelManager {
    models: Cache<SupportedModels, mpsc::Sender<ModelThreadRequest>>,
    supported_models: Vec<SupportedModels>,
    task_manager: Arc<TaskManager>,
    config: ModelConfig,
}

impl ModelManager {
    pub async fn new(
        model_config: ModelConfig,
        task_manager: Arc<TaskManager>,
    ) -> Result<Self, AIProxyError> {
        // TODO: Actually load the model at this point, with supported models and throw up errors,
        // also start up the various models with the task manager passed in
        let models = Cache::builder()
            .max_capacity(model_config.supported_models.len() as u64)
            .time_to_idle(Duration::from_secs(model_config.model_idle_time))
            .build();
        let model_manager = ModelManager {
            models,
            task_manager,
            supported_models: model_config.supported_models.to_vec(),
            config: model_config,
        };

        for model in &model_manager.supported_models {
            let _ = model_manager
                .models
                .try_get_with(*model, model_manager.try_initialize_model(model))
                .await
                .map_err(|err| AIProxyError::ModelInitializationError(err.to_string()))?;
        }
        Ok(model_manager)
    }

    #[tracing::instrument(skip(self))]
    async fn try_initialize_model(
        &self,
        model: &SupportedModels,
    ) -> Result<mpsc::Sender<ModelThreadRequest>, AIProxyError> {
        let (request_sender, request_receiver) = mpsc::channel(100);
        // There may be other things needed to load a model thread
        let model_thread =
            ModelThread::new(*model, &self.config.model_cache_location, request_receiver);
        let _ = &self.task_manager.spawn_task_loop(model_thread).await;
        Ok(request_sender)
    }

    #[tracing::instrument(skip(self, inputs))]
    pub async fn handle_request(
        &self,
        model: &AIModel,
        inputs: Vec<StoreInput>,
        preprocess_action: PreprocessAction,
        action_type: InputAction,
    ) -> Result<Vec<StoreKey>, AIProxyError> {
        let supported = model.into();

        if !self.supported_models.contains(&supported) {
            return Err(AIProxyError::AIModelNotInitialized);
        }
        let sender = self
            .models
            .try_get_with(supported, self.try_initialize_model(&supported))
            .await
            .map_err(|err| AIProxyError::ModelInitializationError(err.to_string()))?;

        let (response_tx, response_rx) = oneshot::channel();
        let request = ModelThreadRequest {
            inputs,
            response: response_tx,
            preprocess_action,
<<<<<<< HEAD
            action_type,
=======
            trace_span: tracing::Span::current(),
>>>>>>> f31e05d5
        };
        // TODO: Add potential timeouts for send and recieve in case threads are unresponsive
        if sender.send(request).await.is_ok() {
            response_rx
                .await
                .map_err(|e| e.into())
                .and_then(|inner| inner)
        } else {
            return Err(AIProxyError::AIModelThreadSendError);
        }
    }
}

#[cfg(test)]
mod tests {
    use super::*;

    #[tokio::test]
    async fn test_model_manager_setup_works() {
        let supported_models = vec![
            SupportedModels::AllMiniLML6V2,
            SupportedModels::AllMiniLML12V2,
        ];

        let task_manager = Arc::new(TaskManager::new());
        let model_config = ModelConfig {
            supported_models: supported_models.clone(),
            model_idle_time: 5,
            ..Default::default()
        };
        let model_manager = ModelManager::new(model_config, task_manager).await.unwrap();

        for model in supported_models {
            let recreated_model = model_manager.models.get(&model).await;
            assert!(recreated_model.is_some());
        }
    }

    #[tokio::test]
    async fn test_model_manager_refreshes_evicted_model() {
        let supported_models = vec![
            SupportedModels::AllMiniLML6V2,
            SupportedModels::AllMiniLML12V2,
        ];
        let sample_ai_model = AIModel::AllMiniLML6V2;
        let sample_supported_model: SupportedModels = (&sample_ai_model).into();

        let task_manager = Arc::new(TaskManager::new());
        let model_config = ModelConfig {
            supported_models: supported_models.clone(),
            model_idle_time: 1,
            ..Default::default()
        };
        let model_manager = ModelManager::new(model_config, task_manager).await.unwrap();
        let _ = tokio::time::sleep(Duration::from_secs(2)).await;

        let evicted_model = model_manager.models.get(&sample_supported_model).await;

        let inputs = vec![StoreInput::RawString(String::from("Hello"))];
        let action = PreprocessAction::RawString(StringAction::TruncateIfTokensExceed);
        let _ = model_manager
            .handle_request(&sample_ai_model, inputs, action, InputAction::Query)
            .await
            .unwrap();
        let recreated_model = model_manager.models.get(&sample_supported_model).await;

        assert!(evicted_model.is_none());
        assert!(recreated_model.is_some());
    }
}<|MERGE_RESOLUTION|>--- conflicted
+++ resolved
@@ -27,11 +27,8 @@
     inputs: Vec<StoreInput>,
     response: oneshot::Sender<ModelThreadResponse>,
     preprocess_action: PreprocessAction,
-<<<<<<< HEAD
     action_type: InputAction,
-=======
     trace_span: tracing::Span,
->>>>>>> f31e05d5
 }
 
 struct ModelThread {
@@ -167,19 +164,15 @@
                 inputs,
                 response,
                 preprocess_action,
-<<<<<<< HEAD
                 action_type,
-            } = model_request;
-            if let Err(e) =
-                response.send(self.input_to_response(inputs, preprocess_action, action_type))
-            {
-=======
                 trace_span,
             } = model_request;
             let child_span = tracing::info_span!("model-thread-run", model = self.task_name());
             child_span.set_parent(trace_span.context());
-            if let Err(e) = response.send(self.input_to_response(inputs, preprocess_action)) {
->>>>>>> f31e05d5
+
+            if let Err(e) =
+                response.send(self.input_to_response(inputs, preprocess_action, action_type))
+            {
                 log::error!("{} could not send response to channel {e:?}", self.name());
             }
             return TaskState::Continue;
@@ -261,11 +254,8 @@
             inputs,
             response: response_tx,
             preprocess_action,
-<<<<<<< HEAD
             action_type,
-=======
             trace_span: tracing::Span::current(),
->>>>>>> f31e05d5
         };
         // TODO: Add potential timeouts for send and recieve in case threads are unresponsive
         if sender.send(request).await.is_ok() {
