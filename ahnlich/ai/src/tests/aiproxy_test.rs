use ahnlich_db::cli::ServerConfig;
use ahnlich_db::server::handler::Server;
use ahnlich_types::{
    ai::{
        AIModel, AIQuery, AIServerQuery, AIServerResponse, AIServerResult, AIStoreInfo,
        ImageAction, PreprocessAction, StringAction,
    },
    db::StoreUpsert,
    keyval::{StoreInput, StoreName, StoreValue},
    metadata::{MetadataKey, MetadataValue},
    predicate::{Predicate, PredicateCondition},
    similarity::Algorithm,
};
use utils::server::AhnlichServerUtils;

use once_cell::sync::Lazy;
use pretty_assertions::assert_eq;
use std::{collections::HashSet, num::NonZeroUsize, sync::atomic::Ordering};

use crate::{
    cli::{server::SupportedModels, AIProxyConfig},
    engine::ai::models::Model,
    error::AIProxyError,
    server::handler::AIProxyServer,
};
use ahnlich_types::bincode::BinCodeSerAndDeser;
use std::net::SocketAddr;
use std::path::PathBuf;
use tokio::io::{AsyncReadExt, AsyncWriteExt, BufReader};
use tokio::net::TcpStream;
use tokio::time::{timeout, Duration};

static CONFIG: Lazy<ServerConfig> = Lazy::new(|| ServerConfig::default().os_select_port());
static AI_CONFIG: Lazy<AIProxyConfig> = Lazy::new(|| AIProxyConfig::default().os_select_port());

static PERSISTENCE_FILE: Lazy<PathBuf> =
    Lazy::new(|| PathBuf::from(env!("CARGO_MANIFEST_DIR")).join("ahnlich_ai_proxy.dat"));

static AI_CONFIG_WITH_PERSISTENCE: Lazy<AIProxyConfig> = Lazy::new(|| {
    AIProxyConfig::default()
        .os_select_port()
        .set_persistence_interval(200)
        .set_persist_location((*PERSISTENCE_FILE).clone())
});

static AI_CONFIG_LIMITED_MODELS: Lazy<AIProxyConfig> = Lazy::new(|| {
    AIProxyConfig::default()
        .os_select_port()
        .set_supported_models(vec![SupportedModels::AllMiniLML6V2])
});

async fn get_server_response(
    reader: &mut BufReader<TcpStream>,
    query: AIServerQuery,
) -> AIServerResult {
    // Message to send
    let serialized_message = query.serialize().unwrap();

    // Send the message
    reader.write_all(&serialized_message).await.unwrap();

    // get length of response header
    let mut header = [0u8; ahnlich_types::bincode::RESPONSE_HEADER_LEN];
    timeout(Duration::from_secs(1), reader.read_exact(&mut header))
        .await
        .unwrap()
        .unwrap();
    let mut length_header = [0u8; ahnlich_types::bincode::LENGTH_HEADER_SIZE];
    length_header.copy_from_slice(&header[13..=20]);

    // read only the actual length size
    let data_length = u64::from_le_bytes(length_header);
    let mut response = vec![0u8; data_length as usize];

    timeout(Duration::from_secs(1), reader.read_exact(&mut response))
        .await
        .unwrap()
        .unwrap();

    let response = AIServerResult::deserialize(&response).unwrap();

    response
}

async fn query_server_assert_result(
    reader: &mut BufReader<TcpStream>,
    query: AIServerQuery,
    expected_result: AIServerResult,
) {
    let response = get_server_response(reader, query).await;

    assert_eq!(response, expected_result);
}

async fn provision_test_servers() -> SocketAddr {
    let server = Server::new(&CONFIG)
        .await
        .expect("Could not initialize server");
    let db_port = server.local_addr().unwrap().port();
    let mut config = AI_CONFIG.clone();
    config.db_port = db_port;

    let ai_server = AIProxyServer::new(config)
        .await
        .expect("Could not initialize ai proxy");

    let ai_address = ai_server.local_addr().expect("Could not get local addr");
    let _ = tokio::spawn(async move { server.start().await });
    // start up ai proxy
    let _ = tokio::spawn(async move { ai_server.start().await });
    // Allow some time for the servers to start
    tokio::time::sleep(Duration::from_millis(200)).await;

    ai_address
}

#[tokio::test]
async fn test_simple_ai_proxy_ping() {
    let address = provision_test_servers().await;
    let first_stream = TcpStream::connect(address).await.unwrap();
    let message = AIServerQuery::from_queries(&[AIQuery::Ping]);
    let mut expected = AIServerResult::with_capacity(1);
    expected.push(Ok(AIServerResponse::Pong));
    let mut reader = BufReader::new(first_stream);
    query_server_assert_result(&mut reader, message, expected.clone()).await;
}

#[tokio::test]
async fn test_ai_proxy_create_store_success() {
    let address = provision_test_servers().await;
    let first_stream = TcpStream::connect(address).await.unwrap();
    let second_stream = TcpStream::connect(address).await.unwrap();
    let store_name = StoreName(String::from("Sample Store"));
    let message = AIServerQuery::from_queries(&[AIQuery::CreateStore {
        store: store_name.clone(),
        query_model: AIModel::AllMiniLML6V2,
        index_model: AIModel::AllMiniLML6V2,
        predicates: HashSet::new(),
        non_linear_indices: HashSet::new(),
    }]);

    let mut expected = AIServerResult::with_capacity(1);
    expected.push(Ok(AIServerResponse::Unit));
    let mut reader = BufReader::new(first_stream);
    query_server_assert_result(&mut reader, message, expected.clone()).await;

    // list stores to verify it's present.
    let message = AIServerQuery::from_queries(&[AIQuery::ListStores]);
    let mut expected = AIServerResult::with_capacity(1);
    let ai_model: Model = (&AIModel::AllMiniLML6V2).into();
    expected.push(Ok(AIServerResponse::StoreList(HashSet::from_iter([
        AIStoreInfo {
            name: store_name.clone(),
            query_model: AIModel::AllMiniLML6V2,
            index_model: AIModel::AllMiniLML6V2,
<<<<<<< HEAD
            embedding_size: ai_model.embedding_size().into(),
=======
            embedding_size: ai_model.embedding_size.into(),
>>>>>>> 447a1e2d
        },
    ]))));
    let mut reader = BufReader::new(second_stream);
    query_server_assert_result(&mut reader, message, expected.clone()).await;
}

// TODO: Same issues with random storekeys, changing the order of expected response
#[tokio::test]
async fn test_ai_proxy_get_pred_succeeds() {
    let address = provision_test_servers().await;
    let first_stream = TcpStream::connect(address).await.unwrap();
    let second_stream = TcpStream::connect(address).await.unwrap();
    let store_name = StoreName(String::from("Deven Kicks"));
    let matching_metadatakey = MetadataKey::new("Brand".to_owned());
    let matching_metadatavalue = MetadataValue::RawString("Nike".to_owned());

    let nike_store_value =
        StoreValue::from_iter([(matching_metadatakey.clone(), matching_metadatavalue.clone())]);
    let adidas_store_value = StoreValue::from_iter([(
        matching_metadatakey.clone(),
        MetadataValue::RawString("Adidas".to_owned()),
    )]);
    let store_data = vec![
        (
            StoreInput::RawString(String::from("Jordan 3")),
            nike_store_value.clone(),
        ),
        (
            StoreInput::RawString(String::from("Air Force 1")),
            nike_store_value.clone(),
        ),
        (
            StoreInput::RawString(String::from("Yeezy")),
            adidas_store_value.clone(),
        ),
    ];
    let message = AIServerQuery::from_queries(&[
        AIQuery::CreateStore {
            store: store_name.clone(),
            query_model: AIModel::AllMiniLML6V2,
            index_model: AIModel::AllMiniLML6V2,
            predicates: HashSet::from_iter([
                matching_metadatakey.clone(),
                MetadataKey::new("Original".to_owned()),
            ]),
            non_linear_indices: HashSet::new(),
        },
        AIQuery::Set {
            store: store_name.clone(),
            inputs: store_data.clone(),
            preprocess_action: PreprocessAction::RawString(StringAction::ErrorIfTokensExceed),
        },
    ]);
    let mut reader = BufReader::new(first_stream);

    let _ = get_server_response(&mut reader, message).await;

    let message = AIServerQuery::from_queries(&[AIQuery::GetPred {
        store: store_name,
        condition: PredicateCondition::Value(Predicate::Equals {
            key: matching_metadatakey.clone(),
            value: matching_metadatavalue,
        }),
    }]);

    let mut expected = AIServerResult::with_capacity(1);

    expected.push(Ok(AIServerResponse::Get(vec![
        (
            StoreInput::RawString(String::from("Jordan 3")),
            nike_store_value.clone(),
        ),
        (
            StoreInput::RawString(String::from("Air Force 1")),
            nike_store_value.clone(),
        ),
    ])));

    let mut reader = BufReader::new(second_stream);
    //query_server_assert_result(&mut reader, message, expected.clone()).await;
    let response = get_server_response(&mut reader, message).await;
    assert!(response.len() == expected.len())
}

// TODO: WIll Need fixing when we integrate AI model, for now we return the closest first
#[tokio::test]
async fn test_ai_proxy_get_sim_n_succeeds() {
    let address = provision_test_servers().await;
    let first_stream = TcpStream::connect(address).await.unwrap();
    let second_stream = TcpStream::connect(address).await.unwrap();
    let store_name = StoreName(String::from("Deven Kicks"));
    let matching_metadatakey = MetadataKey::new("Brand".to_owned());
    let matching_metadatavalue = MetadataValue::RawString("Nike".to_owned());

    let nike_store_value =
        StoreValue::from_iter([(matching_metadatakey.clone(), matching_metadatavalue.clone())]);
    let adidas_store_value = StoreValue::from_iter([(
        matching_metadatakey.clone(),
        MetadataValue::RawString("Adidas".to_owned()),
    )]);
    let store_data = vec![
        (
            StoreInput::RawString(String::from("Jordan 3")),
            nike_store_value.clone(),
        ),
        (
            StoreInput::RawString(String::from("Air Force 1")),
            nike_store_value.clone(),
        ),
        (
            StoreInput::RawString(String::from("Yeezy")),
            adidas_store_value.clone(),
        ),
    ];
    let message = AIServerQuery::from_queries(&[
        AIQuery::CreateStore {
            store: store_name.clone(),
            query_model: AIModel::AllMiniLML6V2,
            index_model: AIModel::AllMiniLML6V2,
            predicates: HashSet::from_iter([
                matching_metadatakey.clone(),
                MetadataKey::new("Original".to_owned()),
            ]),
            non_linear_indices: HashSet::new(),
        },
        AIQuery::Set {
            store: store_name.clone(),
            inputs: store_data.clone(),
            preprocess_action: PreprocessAction::RawString(StringAction::ErrorIfTokensExceed),
        },
    ]);
    let mut reader = BufReader::new(first_stream);

    let _ = get_server_response(&mut reader, message).await;

    let message = AIServerQuery::from_queries(&[AIQuery::GetSimN {
        store: store_name.clone(),
        search_input: StoreInput::RawString(String::from("Yeezy")),
        condition: None,
        closest_n: NonZeroUsize::new(1).unwrap(),
        algorithm: Algorithm::DotProductSimilarity,
    }]);

    let mut expected = AIServerResult::with_capacity(1);
    expected.push(Ok(AIServerResponse::Get(vec![(
        StoreInput::RawString(String::from("Yeezy")),
        adidas_store_value.clone(),
    )])));

    let mut reader = BufReader::new(second_stream);
    let response = get_server_response(&mut reader, message).await;

    assert!(response.len() == expected.len())
}

#[tokio::test]
async fn test_ai_proxy_create_drop_pred_index() {
    let address = provision_test_servers().await;
    let second_stream = TcpStream::connect(address).await.unwrap();
    let store_name = StoreName(String::from("Deven Kicks"));
    let matching_metadatakey = MetadataKey::new("Brand".to_owned());
    let matching_metadatavalue = MetadataValue::RawString("Nike".to_owned());
    let predicate_cond = PredicateCondition::Value(Predicate::Equals {
        key: matching_metadatakey.clone(),
        value: matching_metadatavalue.clone(),
    });

    let nike_store_value =
        StoreValue::from_iter([(matching_metadatakey.clone(), matching_metadatavalue.clone())]);
    let store_data = vec![(
        StoreInput::RawString(String::from("Jordan 3")),
        nike_store_value.clone(),
    )];
    let message = AIServerQuery::from_queries(&[
        AIQuery::CreateStore {
            store: store_name.clone(),
            query_model: AIModel::AllMiniLML6V2,
            index_model: AIModel::AllMiniLML6V2,
            predicates: HashSet::from_iter([]),
            non_linear_indices: HashSet::new(),
        },
        // returns nothing
        AIQuery::GetPred {
            store: store_name.clone(),
            condition: predicate_cond.clone(),
        },
        AIQuery::CreatePredIndex {
            store: store_name.clone(),
            predicates: HashSet::from_iter([matching_metadatakey.clone()]),
        },
        AIQuery::Set {
            store: store_name.clone(),
            inputs: store_data.clone(),
            preprocess_action: PreprocessAction::RawString(StringAction::ErrorIfTokensExceed),
        },
        AIQuery::GetPred {
            store: store_name.clone(),
            condition: predicate_cond,
        },
        AIQuery::DropPredIndex {
            store: store_name.clone(),
            predicates: HashSet::from_iter([matching_metadatakey.clone()]),
            error_if_not_exists: true,
        },
    ]);
    let mut expected = AIServerResult::with_capacity(6);

    expected.push(Ok(AIServerResponse::Unit));
    expected.push(Ok(AIServerResponse::Get(vec![])));
    expected.push(Ok(AIServerResponse::CreateIndex(1)));
    expected.push(Ok(AIServerResponse::Set(StoreUpsert {
        inserted: 1,
        updated: 0,
    })));
    expected.push(Ok(AIServerResponse::Get(vec![(
        StoreInput::RawString(String::from("Jordan 3")),
        nike_store_value.clone(),
    )])));
    expected.push(Ok(AIServerResponse::Del(1)));

    let mut reader = BufReader::new(second_stream);
    query_server_assert_result(&mut reader, message, expected).await
}

#[tokio::test]
async fn test_ai_proxy_del_key_drop_store() {
    let address = provision_test_servers().await;
    let second_stream = TcpStream::connect(address).await.unwrap();
    let store_name = StoreName(String::from("Deven Kicks"));
    let matching_metadatakey = MetadataKey::new("Brand".to_owned());
    let matching_metadatavalue = MetadataValue::RawString("Nike".to_owned());
    let predicate_cond = PredicateCondition::Value(Predicate::Equals {
        key: matching_metadatakey.clone(),
        value: matching_metadatavalue.clone(),
    });

    let nike_store_value =
        StoreValue::from_iter([(matching_metadatakey.clone(), matching_metadatavalue.clone())]);
    let store_data = vec![(
        StoreInput::RawString(String::from("Jordan 3")),
        nike_store_value.clone(),
    )];
    let message = AIServerQuery::from_queries(&[
        AIQuery::CreateStore {
            store: store_name.clone(),
            query_model: AIModel::AllMiniLML6V2,
            index_model: AIModel::AllMiniLML6V2,
            predicates: HashSet::from_iter([]),
            non_linear_indices: HashSet::new(),
        },
        AIQuery::Set {
            store: store_name.clone(),
            inputs: store_data.clone(),
            preprocess_action: PreprocessAction::RawString(StringAction::ErrorIfTokensExceed),
        },
        AIQuery::DelKey {
            store: store_name.clone(),
            key: StoreInput::RawString(String::from("Jordan 3")),
        },
        AIQuery::GetPred {
            store: store_name.clone(),
            condition: predicate_cond,
        },
        AIQuery::DropStore {
            store: store_name.clone(),
            error_if_not_exists: true,
        },
    ]);
    let mut expected = AIServerResult::with_capacity(6);

    expected.push(Ok(AIServerResponse::Unit));
    expected.push(Ok(AIServerResponse::Set(StoreUpsert {
        inserted: 1,
        updated: 0,
    })));
    expected.push(Ok(AIServerResponse::Del(1)));
    expected.push(Ok(AIServerResponse::Get(vec![])));
    expected.push(Ok(AIServerResponse::Del(1)));

    let mut reader = BufReader::new(second_stream);
    query_server_assert_result(&mut reader, message, expected).await
}

#[tokio::test]
async fn test_ai_proxy_fails_db_server_unavailable() {
    let ai_server = AIProxyServer::new(AI_CONFIG.clone())
        .await
        .expect("Could not initialize ai proxy");

    let address = ai_server.local_addr().expect("Could not get local addr");
    // start up ai proxy
    let _ = tokio::spawn(async move { ai_server.start().await });
    // Allow some time for the servers to start
    tokio::time::sleep(Duration::from_millis(100)).await;

    let second_stream = TcpStream::connect(address).await.unwrap();

    let store_name = StoreName(String::from("Main"));
    let message = AIServerQuery::from_queries(&[
        AIQuery::Ping,
        AIQuery::CreateStore {
            store: store_name.clone(),
            query_model: AIModel::AllMiniLML6V2,
            index_model: AIModel::AllMiniLML6V2,
            predicates: HashSet::from_iter([]),
            non_linear_indices: HashSet::new(),
        },
    ]);

    let mut reader = BufReader::new(second_stream);

    // NOTE: on windows, streams seem to wait indefinitely rather
    // than returning an EOF to indicate a closed stream, this
    // then tends to make the AI server's DB pool unable to immediately
    // communicate disconnection to it's client and so we catch that as a timeout
    // for now
    #[cfg(windows)]
    {
        let serialized_message = message.serialize().unwrap();

        reader.write_all(&serialized_message).await.unwrap();

        let mut header = [0u8; ahnlich_types::bincode::RESPONSE_HEADER_LEN];
        assert!(
            timeout(Duration::from_secs(1), reader.read_exact(&mut header))
                .await
                .is_err()
        )
    }

    #[cfg(not(windows))]
    {
        let response = get_server_response(&mut reader, message).await;
        let res = response.pop().unwrap();
        assert!(res.is_err());
        // Err("deadpool error Backend(Standard(Os { code: 61, kind: ConnectionRefused, message: \"Connection refused\" }))")] }
        let err = res.err().unwrap();
        assert!(err.contains(" kind: ConnectionRefused,"))
    }
}

#[tokio::test]
async fn test_ai_proxy_test_with_persistence() {
    let server = Server::new(&CONFIG)
        .await
        .expect("Could not initialize server");

    let mut ai_proxy_config = AI_CONFIG_WITH_PERSISTENCE.clone();
    let db_port = server.local_addr().unwrap().port();
    ai_proxy_config.db_port = db_port;

    let ai_server = AIProxyServer::new(ai_proxy_config)
        .await
        .expect("Could not initialize ai proxy");

    let address = ai_server.local_addr().expect("Could not get local addr");
    let _ = tokio::spawn(async move { server.start().await });
    let write_flag = ai_server.write_flag();
    // start up ai proxy
    let _ = tokio::spawn(async move { ai_server.start().await });
    // Allow some time for the servers to start
    tokio::time::sleep(Duration::from_millis(200)).await;

    let store_name = StoreName(String::from("Main"));
    let store_name_2 = StoreName(String::from("Main2"));
    let first_stream = TcpStream::connect(address).await.unwrap();

    let message = AIServerQuery::from_queries(&[
        AIQuery::CreateStore {
            store: store_name.clone(),
            query_model: AIModel::AllMiniLML6V2,
            index_model: AIModel::AllMiniLML6V2,
            predicates: HashSet::from_iter([]),
            non_linear_indices: HashSet::new(),
        },
        AIQuery::CreateStore {
            store: store_name_2.clone(),
            query_model: AIModel::AllMiniLML6V2,
            index_model: AIModel::AllMiniLML6V2,
            predicates: HashSet::from_iter([]),
            non_linear_indices: HashSet::new(),
        },
        AIQuery::DropStore {
            store: store_name,
            error_if_not_exists: true,
        },
    ]);

    let mut expected = AIServerResult::with_capacity(3);

    expected.push(Ok(AIServerResponse::Unit));
    expected.push(Ok(AIServerResponse::Unit));
    expected.push(Ok(AIServerResponse::Del(1)));

    let mut reader = BufReader::new(first_stream);
    query_server_assert_result(&mut reader, message, expected).await;

    // write flag should show that a write has occured
    assert!(write_flag.load(Ordering::SeqCst));
    // Allow some time for persistence to kick in
    tokio::time::sleep(Duration::from_millis(200)).await;
    // start another server with existing persistence

    let persisted_server = AIProxyServer::new(AI_CONFIG_WITH_PERSISTENCE.clone())
        .await
        .unwrap();

    // Allow some time for the server to start
    tokio::time::sleep(Duration::from_millis(100)).await;

    let address = persisted_server
        .local_addr()
        .expect("Could not get local addr");
    let write_flag = persisted_server.write_flag();
    let _ = tokio::spawn(async move { persisted_server.start().await });
    let second_stream = TcpStream::connect(address).await.unwrap();
    let mut reader = BufReader::new(second_stream);

    let message = AIServerQuery::from_queries(&[AIQuery::ListStores]);

    let mut expected = AIServerResult::with_capacity(1);
    let ai_model: Model = (&AIModel::AllMiniLML6V2).into();

    expected.push(Ok(AIServerResponse::StoreList(HashSet::from_iter([
        AIStoreInfo {
            name: store_name_2.clone(),
            query_model: AIModel::AllMiniLML6V2,
            index_model: AIModel::AllMiniLML6V2,
<<<<<<< HEAD
            embedding_size: ai_model.embedding_size().into(),
=======
            embedding_size: ai_model.embedding_size.into(),
>>>>>>> 447a1e2d
        },
    ]))));

    query_server_assert_result(&mut reader, message, expected).await;
    assert!(!write_flag.load(Ordering::SeqCst));
    // delete persistence
    let _ = std::fs::remove_file(&*PERSISTENCE_FILE);
}

#[tokio::test]
async fn test_ai_proxy_destroy_database() {
    let address = provision_test_servers().await;
    let second_stream = TcpStream::connect(address).await.unwrap();
    let store_name = StoreName(String::from("Deven Kicks"));
    let message = AIServerQuery::from_queries(&[
        AIQuery::CreateStore {
            store: store_name.clone(),
            query_model: AIModel::AllMiniLML6V2,
            index_model: AIModel::AllMiniLML6V2,
            predicates: HashSet::from_iter([]),
            non_linear_indices: HashSet::new(),
        },
        AIQuery::ListStores,
        AIQuery::PurgeStores,
        AIQuery::ListStores,
    ]);
    let mut expected = AIServerResult::with_capacity(4);

    let ai_model: Model = (&AIModel::AllMiniLML6V2).into();
    expected.push(Ok(AIServerResponse::Unit));
    expected.push(Ok(AIServerResponse::StoreList(HashSet::from_iter([
        AIStoreInfo {
            name: store_name,
            query_model: AIModel::AllMiniLML6V2,
            index_model: AIModel::AllMiniLML6V2,
<<<<<<< HEAD
            embedding_size: ai_model.embedding_size().into(),
=======
            embedding_size: ai_model.embedding_size.into(),
>>>>>>> 447a1e2d
        },
    ]))));
    expected.push(Ok(AIServerResponse::Del(1)));
    expected.push(Ok(AIServerResponse::StoreList(HashSet::from_iter([]))));

    let mut reader = BufReader::new(second_stream);
    query_server_assert_result(&mut reader, message, expected).await
}

#[tokio::test]
async fn test_ai_proxy_binary_store_actions() {
    let address = provision_test_servers().await;

    let store_name = StoreName(String::from("Deven Image Store"));
    let matching_metadatakey = MetadataKey::new("Name".to_owned());
    let matching_metadatavalue = MetadataValue::RawString("Greatness".to_owned());

    let store_value_1 =
        StoreValue::from_iter([(matching_metadatakey.clone(), matching_metadatavalue.clone())]);
    let store_value_2 = StoreValue::from_iter([(
        matching_metadatakey.clone(),
        MetadataValue::RawString("Deven".to_owned()),
    )]);
    let store_data = vec![
        (
            StoreInput::Image(include_bytes!("./images/dog.jpg").to_vec()),
            store_value_1.clone(),
        ),
        (
            StoreInput::Image(include_bytes!("./images/test.webp").to_vec()),
            store_value_2.clone(),
        ),
        (
            StoreInput::Image(include_bytes!("./images/cat.png").to_vec()),
            StoreValue::from_iter([(
                matching_metadatakey.clone(),
                MetadataValue::RawString("Daniel".to_owned()),
            )]),
        ),
    ];

    let oversize_data = vec![(
        StoreInput::Image(include_bytes!("./images/large.webp").to_vec()),
        StoreValue::from_iter([(
            matching_metadatakey.clone(),
            MetadataValue::RawString("Oversized".to_owned()),
        )]),
    )];

    let message = AIServerQuery::from_queries(&[
        AIQuery::CreateStore {
            store: store_name.clone(),
            query_model: AIModel::Resnet50,
            index_model: AIModel::Resnet50,
            predicates: HashSet::new(),
            non_linear_indices: HashSet::new(),
        },
        AIQuery::ListStores,
        AIQuery::CreatePredIndex {
            store: store_name.clone(),
            predicates: HashSet::from_iter([
                MetadataKey::new("Name".to_string()),
                MetadataKey::new("Age".to_string()),
            ]),
        },
        AIQuery::Set {
            store: store_name.clone(),
            inputs: store_data,
            preprocess_action: PreprocessAction::Image(ImageAction::ErrorIfDimensionsMismatch),
        },
        // all dimensions match 224x224 so no error
        AIQuery::Set {
            store: store_name.clone(),
            inputs: oversize_data,
            preprocess_action: PreprocessAction::Image(ImageAction::ErrorIfDimensionsMismatch),
        },
        // expect an error as the dimensions do not match 224x224
        AIQuery::DropPredIndex {
            store: store_name.clone(),
            predicates: HashSet::from_iter([MetadataKey::new("Age".to_string())]),
            error_if_not_exists: true,
        },
        AIQuery::GetPred {
            store: store_name.clone(),
            condition: PredicateCondition::Value(Predicate::Equals {
                key: matching_metadatakey.clone(),
                value: matching_metadatavalue,
            }),
        },
        AIQuery::PurgeStores,
    ]);

<<<<<<< HEAD
    let mut expected = AIServerResult::with_capacity(7);
=======
    let mut expected = AIServerResult::with_capacity(8);
>>>>>>> 447a1e2d
    let resnet_model: Model = (&AIModel::Resnet50).into();

    expected.push(Ok(AIServerResponse::Unit));
    expected.push(Ok(AIServerResponse::StoreList(HashSet::from_iter([
        AIStoreInfo {
            name: store_name,
            query_model: AIModel::Resnet50,
            index_model: AIModel::Resnet50,
<<<<<<< HEAD
            embedding_size: resnet_model.embedding_size().into(),
=======
            embedding_size: resnet_model.embedding_size.into(),
>>>>>>> 447a1e2d
        },
    ]))));
    expected.push(Ok(AIServerResponse::CreateIndex(2)));
    expected.push(Ok(AIServerResponse::Set(StoreUpsert {
        inserted: 3,
        updated: 0,
    })));
    expected.push(Err(
        "Image Dimensions [(821, 547)] does not match the expected model dimensions [(224, 224)]"
            .to_string(),
    ));
    expected.push(Ok(AIServerResponse::Del(1)));
    expected.push(Ok(AIServerResponse::Get(vec![(
        StoreInput::Image(include_bytes!("./images/dog.jpg").to_vec()),
        store_value_1.clone(),
    )])));
    expected.push(Ok(AIServerResponse::Del(1)));

    let connected_stream = TcpStream::connect(address).await.unwrap();
    let mut reader = BufReader::new(connected_stream);

    query_server_assert_result(&mut reader, message, expected).await;
}

#[tokio::test]
async fn test_ai_proxy_binary_store_set_text_and_binary_fails() {
    let address = provision_test_servers().await;

    let store_name = StoreName(String::from("Deven Mixed Store210u01"));
    let matching_metadatakey = MetadataKey::new("Brand".to_owned());
    let matching_metadatavalue = MetadataValue::RawString("Nike".to_owned());

    let store_value_1 =
        StoreValue::from_iter([(matching_metadatakey.clone(), matching_metadatavalue.clone())]);

    let store_data = vec![
        (
            StoreInput::Image(vec![93, 4, 1, 6, 2, 8, 8, 32, 45]),
            store_value_1.clone(),
        ),
        (
            StoreInput::RawString(String::from("Buster Matthews is the name")),
            StoreValue::from_iter([(
                MetadataKey::new("Description".to_string()),
                MetadataValue::RawString("20 year old line backer".to_owned()),
            )]),
        ),
    ];

    let message = AIServerQuery::from_queries(&[
        AIQuery::CreateStore {
            store: store_name.clone(),
            query_model: AIModel::AllMiniLML6V2,
            index_model: AIModel::AllMiniLML6V2,
            predicates: HashSet::new(),
            non_linear_indices: HashSet::new(),
        },
        AIQuery::Set {
            store: store_name.clone(),
            inputs: store_data,
            preprocess_action: PreprocessAction::RawString(StringAction::ErrorIfTokensExceed),
        },
        AIQuery::PurgeStores,
    ]);

    let mut expected = AIServerResult::with_capacity(3);

    expected.push(Ok(AIServerResponse::Unit));
    expected.push(Err(
<<<<<<< HEAD
        "Cannot index input. Store expects [RawString], input type [Image] was provided"
=======
        "Cannot index Input. Store expects [RawString], input type [Image] was provided"
>>>>>>> 447a1e2d
            .to_string(),
    ));
    expected.push(Ok(AIServerResponse::Del(1)));

    let connected_stream = TcpStream::connect(address).await.unwrap();
    let mut reader = BufReader::new(connected_stream);

    query_server_assert_result(&mut reader, message, expected).await;
}

#[tokio::test]
async fn test_ai_proxy_create_store_errors_unsupported_models() {
    let server = Server::new(&CONFIG)
        .await
        .expect("Could not initialize server");
    let db_port = server.local_addr().unwrap().port();
    let mut config = AI_CONFIG_LIMITED_MODELS.clone();
    config.db_port = db_port;

    let ai_server = AIProxyServer::new(config)
        .await
        .expect("Could not initialize ai proxy");

    let address = ai_server.local_addr().expect("Could not get local addr");
    let _ = tokio::spawn(async move { server.start().await });
    // start up ai proxy
    let _ = tokio::spawn(async move { ai_server.start().await });
    // Allow some time for the servers to start
    tokio::time::sleep(Duration::from_millis(200)).await;

    let store_name = StoreName(String::from("Error Handling Store"));
    let message = AIServerQuery::from_queries(&[AIQuery::CreateStore {
        store: store_name.clone(),
        query_model: AIModel::AllMiniLML12V2,
        index_model: AIModel::AllMiniLML6V2,
        predicates: HashSet::new(),
        non_linear_indices: HashSet::new(),
    }]);

    let mut expected = AIServerResult::with_capacity(1);

    expected.push(Err(AIProxyError::AIModelNotInitialized.to_string()));

    let connected_stream = TcpStream::connect(address).await.unwrap();
    let mut reader = BufReader::new(connected_stream);

    query_server_assert_result(&mut reader, message, expected).await;
}

#[tokio::test]
async fn test_ai_proxy_embedding_size_mismatch_error() {
    let address = provision_test_servers().await;

    let store_name = StoreName(String::from("Deven Mixed Store210u01"));
    let message = AIServerQuery::from_queries(&[AIQuery::CreateStore {
        store: store_name.clone(),
        query_model: AIModel::AllMiniLML6V2,
        index_model: AIModel::BGEBaseEnV15,
        predicates: HashSet::new(),
        non_linear_indices: HashSet::new(),
    }]);

    let mut expected = AIServerResult::with_capacity(1);

    let lml12_model: Model = (&AIModel::AllMiniLML12V2).into();
    let bge_model: Model = (&AIModel::BGEBaseEnV15).into();

    let error_message = AIProxyError::DimensionsMismatchError {
<<<<<<< HEAD
        index_model_dim: bge_model.embedding_size().into(),
        query_model_dim: lml12_model.embedding_size().into(),
=======
        index_model_dim: bge_model.embedding_size.into(),
        query_model_dim: lml12_model.embedding_size.into(),
>>>>>>> 447a1e2d
    };
    expected.push(Err(error_message.to_string()));
    let connected_stream = TcpStream::connect(address).await.unwrap();
    let mut reader = BufReader::new(connected_stream);

    query_server_assert_result(&mut reader, message, expected).await;
}<|MERGE_RESOLUTION|>--- conflicted
+++ resolved
@@ -153,11 +153,7 @@
             name: store_name.clone(),
             query_model: AIModel::AllMiniLML6V2,
             index_model: AIModel::AllMiniLML6V2,
-<<<<<<< HEAD
-            embedding_size: ai_model.embedding_size().into(),
-=======
             embedding_size: ai_model.embedding_size.into(),
->>>>>>> 447a1e2d
         },
     ]))));
     let mut reader = BufReader::new(second_stream);
@@ -586,11 +582,7 @@
             name: store_name_2.clone(),
             query_model: AIModel::AllMiniLML6V2,
             index_model: AIModel::AllMiniLML6V2,
-<<<<<<< HEAD
-            embedding_size: ai_model.embedding_size().into(),
-=======
             embedding_size: ai_model.embedding_size.into(),
->>>>>>> 447a1e2d
         },
     ]))));
 
@@ -626,11 +618,7 @@
             name: store_name,
             query_model: AIModel::AllMiniLML6V2,
             index_model: AIModel::AllMiniLML6V2,
-<<<<<<< HEAD
-            embedding_size: ai_model.embedding_size().into(),
-=======
             embedding_size: ai_model.embedding_size.into(),
->>>>>>> 447a1e2d
         },
     ]))));
     expected.push(Ok(AIServerResponse::Del(1)));
@@ -723,11 +711,7 @@
         AIQuery::PurgeStores,
     ]);
 
-<<<<<<< HEAD
-    let mut expected = AIServerResult::with_capacity(7);
-=======
     let mut expected = AIServerResult::with_capacity(8);
->>>>>>> 447a1e2d
     let resnet_model: Model = (&AIModel::Resnet50).into();
 
     expected.push(Ok(AIServerResponse::Unit));
@@ -736,11 +720,7 @@
             name: store_name,
             query_model: AIModel::Resnet50,
             index_model: AIModel::Resnet50,
-<<<<<<< HEAD
-            embedding_size: resnet_model.embedding_size().into(),
-=======
             embedding_size: resnet_model.embedding_size.into(),
->>>>>>> 447a1e2d
         },
     ]))));
     expected.push(Ok(AIServerResponse::CreateIndex(2)));
@@ -810,11 +790,7 @@
 
     expected.push(Ok(AIServerResponse::Unit));
     expected.push(Err(
-<<<<<<< HEAD
-        "Cannot index input. Store expects [RawString], input type [Image] was provided"
-=======
         "Cannot index Input. Store expects [RawString], input type [Image] was provided"
->>>>>>> 447a1e2d
             .to_string(),
     ));
     expected.push(Ok(AIServerResponse::Del(1)));
@@ -883,13 +859,8 @@
     let bge_model: Model = (&AIModel::BGEBaseEnV15).into();
 
     let error_message = AIProxyError::DimensionsMismatchError {
-<<<<<<< HEAD
-        index_model_dim: bge_model.embedding_size().into(),
-        query_model_dim: lml12_model.embedding_size().into(),
-=======
         index_model_dim: bge_model.embedding_size.into(),
         query_model_dim: lml12_model.embedding_size.into(),
->>>>>>> 447a1e2d
     };
     expected.push(Err(error_message.to_string()));
     let connected_stream = TcpStream::connect(address).await.unwrap();
