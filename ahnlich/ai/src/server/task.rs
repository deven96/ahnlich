--- conflicted
+++ resolved
@@ -1,12 +1,8 @@
 use crate::engine::ai::models::Model;
 use ahnlich_client_rs::db::DbClient;
 use ahnlich_types::ai::{AIQuery, AIServerQuery, AIServerResponse, AIServerResult};
-<<<<<<< HEAD
-use ahnlich_types::db::{ConnectedClient, ServerInfo, ServerResponse};
-=======
 use ahnlich_types::client::ConnectedClient;
 use ahnlich_types::db::{ServerInfo, ServerResponse};
->>>>>>> da5d86bb
 use ahnlich_types::keyval::{StoreInput, StoreValue};
 use ahnlich_types::metadata::MetadataValue;
 use ahnlich_types::predicate::{Predicate, PredicateCondition};
@@ -80,26 +76,16 @@
                         Err(format!("Cannot use {} keyword", default_metadata_key))
                     } else {
                         predicates.insert(default_metadata_key.clone());
-<<<<<<< HEAD
-=======
                         let model: Model = (&index_model).into();
->>>>>>> da5d86bb
                         match self
                             .db_client
                             .create_store(
                                 store.clone(),
-<<<<<<< HEAD
-                                index_model.embedding_size(),
-                                predicates,
-                                non_linear_indices,
-                                false,
-=======
                                 model.embedding_size(),
                                 predicates,
                                 non_linear_indices,
                                 false,
                                 parent_id.clone(),
->>>>>>> da5d86bb
                             )
                             .await
                         {
@@ -118,63 +104,6 @@
                     inputs,
                     preprocess_action,
                 } => {
-<<<<<<< HEAD
-                    let mut db_inputs = Vec::new();
-                    let mut delete_hashset = HashSet::new();
-                    let default_metadatakey = &*AHNLICH_AI_RESERVED_META_KEY;
-                    // TODO: Might parallelized
-                    if let Err(store_input_processing_err) =
-                        inputs
-                            .into_iter()
-                            .try_for_each(|(store_input, store_value)| {
-                                let processed_store_value =
-                                    self.store_handler.store_input_to_store_key_val(
-                                        &store,
-                                        store_input,
-                                        store_value,
-                                        &preprocess_action,
-                                    );
-                                match processed_store_value {
-                                    Ok(val) => {
-                                        delete_hashset.insert(val.1[default_metadatakey].clone());
-                                        db_inputs.push(val);
-
-                                        Ok(())
-                                    }
-                                    Err(err) => Err(err.to_string()),
-                                }
-                            })
-                    {
-                        Err(store_input_processing_err)
-                    } else {
-                        let delete_condition = PredicateCondition::Value(Predicate::In {
-                            key: default_metadatakey.clone(),
-                            value: delete_hashset,
-                        });
-
-                        if let Err(err) = self
-                            .db_client
-                            .del_pred(store.clone(), delete_condition)
-                            .await
-                        {
-                            Err(err.to_string())
-                        } else {
-                            match self.db_client.set(store, db_inputs).await {
-                                Ok(res) => {
-                                    if let ServerResponse::Set(upsert) = res {
-                                        Ok(AIServerResponse::Set(upsert))
-                                    } else {
-                                        Err(AIProxyError::UnexpectedDBResponse(format!(
-                                            "{:?}",
-                                            res
-                                        ))
-                                        .to_string())
-                                    }
-                                }
-                                Err(err) => Err(format!("{err}")),
-                            }
-                        }
-=======
                     let model_manager = &self.model_manager;
                     let default_metadatakey = &*AHNLICH_AI_RESERVED_META_KEY;
 
@@ -217,7 +146,6 @@
                             }
                         }
                         Err(err) => Err(err.to_string()),
->>>>>>> da5d86bb
                     }
                 }
 
@@ -267,15 +195,11 @@
                             *AHNLICH_AI_RESERVED_META_KEY
                         ))
                     } else {
-<<<<<<< HEAD
-                        match self.db_client.create_pred_index(store, predicates).await {
-=======
                         match self
                             .db_client
                             .create_pred_index(store, predicates, parent_id.clone())
                             .await
                         {
->>>>>>> da5d86bb
                             Ok(res) => {
                                 if let ServerResponse::CreateIndex(num) = res {
                                     Ok(AIServerResponse::CreateIndex(num))
@@ -283,8 +207,6 @@
                                     Err(AIProxyError::UnexpectedDBResponse(format!("{:?}", res))
                                         .to_string())
                                 }
-<<<<<<< HEAD
-=======
                             }
                             Err(err) => Err(format!("{err}")),
                         }
@@ -309,7 +231,6 @@
                             } else {
                                 Err(AIProxyError::UnexpectedDBResponse(format!("{:?}", res))
                                     .to_string())
->>>>>>> da5d86bb
                             }
                             Err(err) => Err(format!("{err}")),
                         }
