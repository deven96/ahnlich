use crate::cli::server::SupportedModels;
use crate::engine::ai::providers::fastembed::FastEmbedProvider;
use crate::engine::ai::providers::ort::ORTProvider;
use crate::engine::ai::providers::ModelProviders;
use crate::engine::ai::providers::ProviderTrait;
use crate::error::AIProxyError;
use ahnlich_types::{
    ai::{AIModel, AIStoreInputType},
    keyval::{StoreInput, StoreKey},
};
use image::{GenericImageView, ImageReader};
use ndarray::{Array, Array1, Ix3};
use nonzero_ext::nonzero;
use serde::{Deserialize, Deserializer, Serialize, Serializer};
use std::fmt;
use std::io::Cursor;
use std::num::NonZeroUsize;
use std::path::Path;
use strum::Display;

#[derive(Display)]
<<<<<<< HEAD
pub enum Model {
    Text {
        supported_model: SupportedModels,
        description: String,
        embedding_size: NonZeroUsize,
=======
pub enum ModelType {
    Text {
>>>>>>> 447a1e2d
        max_input_tokens: NonZeroUsize,
        provider: ModelProviders,
    },
    Image {
<<<<<<< HEAD
        supported_model: SupportedModels,
        description: String,
        // width, height
        expected_image_dimensions: (NonZeroUsize, NonZeroUsize),
        embedding_size: NonZeroUsize,
        provider: ModelProviders,
=======
        // width, height
        expected_image_dimensions: (NonZeroUsize, NonZeroUsize),
>>>>>>> 447a1e2d
    },
}

pub struct Model {
    pub model_type: ModelType,
    pub provider: ModelProviders,
    pub description: String,
    pub supported_model: SupportedModels,
    pub embedding_size: NonZeroUsize,
}

impl From<&AIModel> for Model {
    fn from(value: &AIModel) -> Self {
        match value {
<<<<<<< HEAD
            AIModel::AllMiniLML6V2 => Self::Text {
                supported_model: SupportedModels::AllMiniLML6V2,
                description: String::from("Sentence Transformer model, with 6 layers, version 2"),
                embedding_size: nonzero!(384usize),
                max_input_tokens: nonzero!(256usize),
                provider: ModelProviders::FastEmbed(FastEmbedProvider::new()),
            },
            AIModel::AllMiniLML12V2 => Self::Text {
                supported_model: SupportedModels::AllMiniLML12V2,
                description: String::from("Sentence Transformer model, with 12 layers, version 2."),
                embedding_size: nonzero!(384usize),
                // Token size source: https://huggingface.co/sentence-transformers/all-MiniLM-L12-v2#intended-uses
                max_input_tokens: nonzero!(256usize),
                provider: ModelProviders::FastEmbed(FastEmbedProvider::new()),
            },
            AIModel::BGEBaseEnV15 => Self::Text {
                supported_model: SupportedModels::BGEBaseEnV15,
                description: String::from(
                    "BAAI General Embedding model with English support, base scale, version 1.5.",
                ),
                embedding_size: nonzero!(768usize),
                // Token size source: https://huggingface.co/BAAI/bge-large-en/discussions/11#64e44de1623074ac850aa1ae
                max_input_tokens: nonzero!(512usize),
                provider: ModelProviders::FastEmbed(FastEmbedProvider::new()),
            },
            AIModel::BGELargeEnV15 => Self::Text {
                supported_model: SupportedModels::BGELargeEnV15,
                description: String::from(
                    "BAAI General Embedding model with English support, large scale, version 1.5.",
                ),
                embedding_size: nonzero!(1024usize),
                max_input_tokens: nonzero!(512usize),
                provider: ModelProviders::FastEmbed(FastEmbedProvider::new()),
            },
            AIModel::Resnet50 => Self::Image {
                supported_model: SupportedModels::Resnet50,
                description: String::from("Residual Networks model, with 50 layers."),
                embedding_size: nonzero!(2048usize),
                expected_image_dimensions: (nonzero!(224usize), nonzero!(224usize)),
                provider: ModelProviders::ORT(ORTProvider::new()),
            },
            AIModel::ClipVitB32 => Self::Image {
=======
            AIModel::AllMiniLML6V2 => Self {
                model_type: ModelType::Text {
                    max_input_tokens: nonzero!(256usize),
                },
                provider: ModelProviders::FastEmbed(FastEmbedProvider::new()),
                supported_model: SupportedModels::AllMiniLML6V2,
                description: String::from("Sentence Transformer model, with 6 layers, version 2"),
                embedding_size: nonzero!(384usize),
            },
            AIModel::AllMiniLML12V2 => Self {
                model_type: ModelType::Text {
                    // Token size source: https://huggingface.co/sentence-transformers/all-MiniLM-L12-v2#intended-uses
                    max_input_tokens: nonzero!(256usize),
                },
                provider: ModelProviders::FastEmbed(FastEmbedProvider::new()),
                supported_model: SupportedModels::AllMiniLML12V2,
                description: String::from("Sentence Transformer model, with 12 layers, version 2."),
                embedding_size: nonzero!(384usize),
            },
            AIModel::BGEBaseEnV15 => Self {
                model_type: ModelType::Text {
                    // Token size source: https://huggingface.co/BAAI/bge-large-en/discussions/11#64e44de1623074ac850aa1ae
                    max_input_tokens: nonzero!(512usize),
                },
                provider: ModelProviders::FastEmbed(FastEmbedProvider::new()),
                supported_model: SupportedModels::BGEBaseEnV15,
                description: String::from(
                    "BAAI General Embedding model with English support, base scale, version 1.5.",
                ),
                embedding_size: nonzero!(768usize),
            },
            AIModel::BGELargeEnV15 => Self {
                model_type: ModelType::Text {
                    max_input_tokens: nonzero!(512usize),
                },
                provider: ModelProviders::FastEmbed(FastEmbedProvider::new()),
                supported_model: SupportedModels::BGELargeEnV15,
                description: String::from(
                    "BAAI General Embedding model with English support, large scale, version 1.5.",
                ),
                embedding_size: nonzero!(1024usize),
            },
            AIModel::Resnet50 => Self {
                model_type: ModelType::Image {
                    expected_image_dimensions: (nonzero!(224usize), nonzero!(224usize)),
                },
                provider: ModelProviders::ORT(ORTProvider::new()),
                supported_model: SupportedModels::Resnet50,
                description: String::from("Residual Networks model, with 50 layers."),
                embedding_size: nonzero!(2048usize),
            },
            AIModel::ClipVitB32 => Self {
                model_type: ModelType::Image {
                    expected_image_dimensions: (nonzero!(224usize), nonzero!(224usize)),
                },
                provider: ModelProviders::ORT(ORTProvider::new()),
>>>>>>> 447a1e2d
                supported_model: SupportedModels::ClipVitB32,
                description: String::from(
                    "Contrastive Language-Image Pre-Training Vision transformer model, base scale.",
                ),
                embedding_size: nonzero!(512usize),
<<<<<<< HEAD
                expected_image_dimensions: (nonzero!(224usize), nonzero!(224usize)),
                provider: ModelProviders::ORT(ORTProvider::new()),
=======
>>>>>>> 447a1e2d
            },
        }
    }
}

impl Model {
    #[tracing::instrument(skip(self))]
<<<<<<< HEAD
    pub fn embedding_size(&self) -> NonZeroUsize {
        match self {
            Model::Text { embedding_size, .. } => *embedding_size,
            Model::Image { embedding_size, .. } => *embedding_size,
        }
    }
    #[tracing::instrument(skip(self))]
    pub fn input_type(&self) -> AIStoreInputType {
        match self {
            Model::Text { .. } => AIStoreInputType::RawString,
            Model::Image { .. } => AIStoreInputType::Image,
=======
    pub fn input_type(&self) -> AIStoreInputType {
        match self.model_type {
            ModelType::Text { .. } => AIStoreInputType::RawString,
            ModelType::Image { .. } => AIStoreInputType::Image,
>>>>>>> 447a1e2d
        }
    }

    // TODO: model ndarray values is based on length of string or vec, so for now make sure strings
    // or vecs have different lengths
    #[tracing::instrument(skip(self))]
    pub fn model_ndarray(
        &self,
<<<<<<< HEAD
        storeinput: &Vec<ModelInput>,
        action_type: &InputAction,
    ) -> Result<Vec<StoreKey>, AIProxyError> {
        let embeddings = match self {
            Model::Text { provider, .. } | Model::Image { provider, .. } => {
                match provider {
                    ModelProviders::FastEmbed(provider) => {
                        provider.run_inference(storeinput, action_type)?
                    }
                    ModelProviders::ORT(provider) => {
                        provider.run_inference(storeinput, action_type)?
                    }
                }
            }
        };
        let store_keys = embeddings
            .into_iter()
            .map(|emb| StoreKey(<Array1<f32>>::from(emb)))
            .collect();
        Ok(store_keys)
=======
        storeinput: &ModelInput,
        action_type: &InputAction,
    ) -> Result<StoreKey, AIProxyError> {
        match &self.provider {
            ModelProviders::FastEmbed(provider) => {
                let embedding = provider.run_inference(storeinput, action_type)?;
                Ok(StoreKey(<Array1<f32>>::from(embedding)))
            }
            ModelProviders::ORT(provider) => {
                let embedding = provider.run_inference(storeinput, action_type)?;
                Ok(StoreKey(<Array1<f32>>::from(embedding)))
            }
        }
>>>>>>> 447a1e2d
    }

    #[tracing::instrument(skip(self))]
    pub fn max_input_token(&self) -> Option<NonZeroUsize> {
        match self.model_type {
            ModelType::Text {
                max_input_tokens, ..
            } => Some(max_input_tokens),
            ModelType::Image { .. } => None,
        }
    }
    #[tracing::instrument(skip(self))]
    pub fn expected_image_dimensions(&self) -> Option<(NonZeroUsize, NonZeroUsize)> {
<<<<<<< HEAD
        match self {
            Model::Text { .. } => None,
            Model::Image {
                expected_image_dimensions: (width, height),
                ..
            } => Some((*width, *height)),
=======
        match self.model_type {
            ModelType::Text { .. } => None,
            ModelType::Image {
                expected_image_dimensions: (width, height),
                ..
            } => Some((width, height)),
>>>>>>> 447a1e2d
        }
    }
    #[tracing::instrument(skip(self))]
    pub fn model_name(&self) -> String {
<<<<<<< HEAD
        match self {
            Model::Text {
                supported_model, ..
            }
            | Model::Image {
                supported_model, ..
            } => supported_model.to_string(),
        }
    }
    #[tracing::instrument(skip(self))]
    pub fn model_description(&self) -> String {
        match self {
            Model::Text { description, .. } | Model::Image { description, .. } => {
                description.clone()
            }
        }
    }

    pub fn setup_provider(&mut self, supported_model: &SupportedModels, cache_location: &Path) {
        match self {
            Model::Text { provider, .. } | Model::Image { provider, .. } => match provider {
                ModelProviders::FastEmbed(provider) => {
                    provider.set_model(supported_model);
                    provider.set_cache_location(cache_location);
                }
                ModelProviders::ORT(provider) => {
                    provider.set_model(supported_model);
                    provider.set_cache_location(cache_location);
                }
            },
        }
    }

    pub fn load(&mut self) {
        match self {
            Model::Text { provider, .. } | Model::Image { provider, .. } => match provider {
                ModelProviders::FastEmbed(provider) => {
                    provider.load_model();
                }
                ModelProviders::ORT(provider) => {
                    provider.load_model();
                }
            },
        }
    }

    pub fn get(&self) {
        match self {
            Model::Text { provider, .. } | Model::Image { provider, .. } => match provider {
                ModelProviders::FastEmbed(provider) => {
                    provider.get_model();
                }
                ModelProviders::ORT(provider) => {
                    provider.get_model();
                }
            },
        }
=======
        self.supported_model.to_string()
    }

    pub fn setup_provider(&mut self, cache_location: &Path) {
        let supported_model = self.supported_model;
        match &mut self.provider {
            ModelProviders::FastEmbed(provider) => {
                provider.set_model(&supported_model);
                provider.set_cache_location(cache_location);
            }
            ModelProviders::ORT(provider) => {
                provider.set_model(&supported_model);
                provider.set_cache_location(cache_location);
            }
        }
    }

    pub fn load(&mut self) -> Result<(), AIProxyError> {
        match &mut self.provider {
            ModelProviders::FastEmbed(provider) => {
                provider.load_model()?;
            }
            ModelProviders::ORT(provider) => {
                provider.load_model()?;
            }
        }
        Ok(())
    }

    pub fn get(&self) -> Result<(), AIProxyError> {
        match &self.provider {
            ModelProviders::FastEmbed(provider) => {
                provider.get_model()?;
            }
            ModelProviders::ORT(provider) => {
                provider.get_model()?;
            }
        }
        Ok(())
>>>>>>> 447a1e2d
    }
}

impl From<&Model> for AIStoreInputType {
    fn from(value: &Model) -> Self {
<<<<<<< HEAD
        match value {
            Model::Text { .. } => AIStoreInputType::RawString,
            Model::Image { .. } => AIStoreInputType::Image,
=======
        match value.model_type {
            ModelType::Text { .. } => AIStoreInputType::RawString,
            ModelType::Image { .. } => AIStoreInputType::Image,
>>>>>>> 447a1e2d
        }
    }
}

#[derive(Debug, Serialize, Deserialize)]
pub(crate) struct ModelInfo {
    name: String,
    input_type: AIStoreInputType,
    embedding_size: NonZeroUsize,
    max_input_tokens: Option<NonZeroUsize>,
    expected_image_dimensions: Option<(NonZeroUsize, NonZeroUsize)>,
    description: String,
}

impl ModelInfo {
    pub(crate) fn build(model: &Model) -> Self {
        Self {
            name: model.model_name(),
            input_type: model.input_type(),
            embedding_size: model.embedding_size,
            max_input_tokens: model.max_input_token(),
            expected_image_dimensions: model.expected_image_dimensions(),
<<<<<<< HEAD
            description: model.model_description(),
=======
            description: model.description.clone(),
        }
    }
}

#[derive(Debug, Clone, Copy, Eq, PartialEq)]
pub enum InputAction {
    Query,
    Index,
}

impl fmt::Display for InputAction {
    fn fmt(&self, f: &mut fmt::Formatter<'_>) -> fmt::Result {
        match self {
            Self::Query => write!(f, "query"),
            Self::Index => write!(f, "index"),
        }
    }
}

#[derive(Debug)]
pub enum ModelInput {
    Text(String),
    Image(ImageArray),
}

#[derive(Debug, Clone, PartialEq, Hash, Eq)]
pub struct ImageArray {
    array: Array<u8, Ix3>,
    bytes: Vec<u8>,
}

impl ImageArray {
    pub fn try_new(bytes: Vec<u8>) -> Result<Self, AIProxyError> {
        let img_reader = ImageReader::new(Cursor::new(&bytes))
            .with_guessed_format()
            .map_err(|_| AIProxyError::ImageBytesDecodeError)?;

        let img = img_reader
            .decode()
            .map_err(|_| AIProxyError::ImageBytesDecodeError)?;
        let (width, height) = img.dimensions();

        if width == 0 || height == 0 {
            return Err(AIProxyError::ImageNonzeroDimensionError {
                width: width as usize,
                height: height as usize,
            });
        }

        let channels = img.color().channel_count();
        let shape = (height as usize, width as usize, channels as usize);
        let array = Array::from_shape_vec(shape, img.into_bytes())
            .map_err(|_| AIProxyError::ImageBytesDecodeError)?;
        Ok(ImageArray { array, bytes })
    }

    pub fn get_array(&self) -> &Array<u8, Ix3> {
        &self.array
    }

    pub fn get_bytes(&self) -> &Vec<u8> {
        &self.bytes
    }

    pub fn resize(&self, width: NonZeroUsize, height: NonZeroUsize) -> Result<Self, AIProxyError> {
        let width = usize::from(width);
        let height = usize::from(height);
        let img_reader = ImageReader::new(Cursor::new(&self.bytes))
            .with_guessed_format()
            .map_err(|_| AIProxyError::ImageBytesDecodeError)?;
        let img_format = img_reader
            .format()
            .ok_or(AIProxyError::ImageBytesDecodeError)?;
        let original_img = img_reader
            .decode()
            .map_err(|_| AIProxyError::ImageBytesDecodeError)?;

        let resized_img = original_img.resize_exact(
            width as u32,
            height as u32,
            image::imageops::FilterType::Triangle,
        );
        let channels = resized_img.color().channel_count();
        let shape = (height, width, channels as usize);

        let mut buffer = Cursor::new(Vec::new());
        resized_img
            .write_to(&mut buffer, img_format)
            .map_err(|_| AIProxyError::ImageResizeError)?;

        let flattened_pixels = resized_img.into_bytes();
        let array = Array::from_shape_vec(shape, flattened_pixels)
            .map_err(|_| AIProxyError::ImageResizeError)?;
        let bytes = buffer.into_inner();
        Ok(ImageArray { array, bytes })
    }

    pub fn image_dim(&self) -> (NonZeroUsize, NonZeroUsize) {
        let shape = self.array.shape();
        (
            NonZeroUsize::new(shape[1]).expect("Array columns should be non-zero"),
            NonZeroUsize::new(shape[0]).expect("Array rows should be non-zero"),
        ) // (width, height)
    }
}

impl Serialize for ImageArray {
    fn serialize<S>(&self, serializer: S) -> Result<S::Ok, S::Error>
    where
        S: Serializer,
    {
        serializer.serialize_bytes(self.get_bytes())
    }
}

impl<'de> Deserialize<'de> for ImageArray {
    fn deserialize<D>(deserializer: D) -> Result<Self, D::Error>
    where
        D: Deserializer<'de>,
    {
        let bytes: Vec<u8> = Deserialize::deserialize(deserializer)?;
        ImageArray::try_new(bytes).map_err(serde::de::Error::custom)
    }
}

impl TryFrom<StoreInput> for ModelInput {
    type Error = AIProxyError;

    fn try_from(value: StoreInput) -> Result<Self, Self::Error> {
        match value {
            StoreInput::RawString(s) => Ok(ModelInput::Text(s)),
            StoreInput::Image(bytes) => Ok(ModelInput::Image(ImageArray::try_new(bytes)?)),
        }
    }
}

impl From<&ModelInput> for AIStoreInputType {
    fn from(value: &ModelInput) -> AIStoreInputType {
        match value {
            ModelInput::Text(_) => AIStoreInputType::RawString,
            ModelInput::Image(_) => AIStoreInputType::Image,
>>>>>>> 447a1e2d
        }
    }
}

#[derive(Debug, Clone, Copy, Eq, PartialEq)]
pub enum InputAction {
    Query,
    Index,
}

impl fmt::Display for InputAction {
    fn fmt(&self, f: &mut fmt::Formatter<'_>) -> fmt::Result {
        match self {
            Self::Query => write!(f, "query"),
            Self::Index => write!(f, "index"),
        }
    }
}

#[derive(Debug)]
pub enum ModelInput {
    Text(String),
    Image(ImageArray),
}

#[derive(Debug, Clone, PartialEq, Hash, Eq)]
pub struct ImageArray {
    array: Array<u8, Ix3>,
    bytes: Vec<u8>,
}

impl ImageArray {
    pub fn try_new(bytes: Vec<u8>) -> Result<Self, AIProxyError> {
        let img_reader = ImageReader::new(Cursor::new(&bytes))
            .with_guessed_format()
            .map_err(|_| AIProxyError::ImageBytesDecodeError)?;

        let img = img_reader
            .decode()
            .map_err(|_| AIProxyError::ImageBytesDecodeError)?;
        let (width, height) = img.dimensions();

        if width == 0 || height == 0 {
            return Err(AIProxyError::ImageNonzeroDimensionError {
                width: width as usize,
                height: height as usize,
            });
        }

        let channels = img.color().channel_count();
        let shape = (height as usize, width as usize, channels as usize);
        let array = Array::from_shape_vec(shape, img.into_bytes())
            .map_err(|_| AIProxyError::ImageBytesDecodeError)?;
        Ok(ImageArray { array, bytes })
    }

    pub fn get_array(&self) -> &Array<u8, Ix3> {
        &self.array
    }

    pub fn get_bytes(&self) -> &Vec<u8> {
        &self.bytes
    }

    pub fn resize(&self, width: NonZeroUsize, height: NonZeroUsize) -> Result<Self, AIProxyError> {
        let width = usize::from(width);
        let height = usize::from(height);
        let img_reader = ImageReader::new(Cursor::new(&self.bytes))
            .with_guessed_format()
            .map_err(|_| AIProxyError::ImageBytesDecodeError)?;
        let img_format = img_reader
            .format()
            .ok_or(AIProxyError::ImageBytesDecodeError)?;
        let original_img = img_reader
            .decode()
            .map_err(|_| AIProxyError::ImageBytesDecodeError)?;

        let resized_img = original_img.resize_exact(
            width as u32, height as u32,
            image::imageops::FilterType::Triangle,
        );
        let channels = resized_img.color().channel_count();
        let shape = (height, width, channels as usize);

        let mut buffer = Cursor::new(Vec::new());
        resized_img
            .write_to(&mut buffer, img_format)
            .map_err(|_| AIProxyError::ImageResizeError)?;

        let flattened_pixels = resized_img.into_bytes();
        let array = Array::from_shape_vec(shape, flattened_pixels)
            .map_err(|_| AIProxyError::ImageResizeError)?;
        let bytes = buffer.into_inner();
        Ok(ImageArray { array, bytes })
    }

    pub fn image_dim(&self) -> (NonZeroUsize, NonZeroUsize) {
        let shape = self.array.shape();
        (
            NonZeroUsize::new(shape[1]).expect("Array columns should be non-zero"),
            NonZeroUsize::new(shape[0]).expect("Array rows should be non-zero")
        ) // (width, height)
    }
}

impl Serialize for ImageArray {
    fn serialize<S>(&self, serializer: S) -> Result<S::Ok, S::Error>
    where
        S: Serializer,
    {
        serializer.serialize_bytes(self.get_bytes())
    }
}

impl<'de> Deserialize<'de> for ImageArray {
    fn deserialize<D>(deserializer: D) -> Result<Self, D::Error>
    where
        D: Deserializer<'de>,
    {
        let bytes: Vec<u8> = Deserialize::deserialize(deserializer)?;
        ImageArray::try_new(bytes).map_err(serde::de::Error::custom)
    }
}

impl From<StoreInput> for ModelInput {
    fn from(value: StoreInput) -> Self {
        match value {
            StoreInput::RawString(s) => ModelInput::Text(s),
            StoreInput::Image(bytes) => ModelInput::Image(ImageArray::try_new(bytes).unwrap()),
        }
    }
}

impl From<&ModelInput> for AIStoreInputType {
    fn from(value: &ModelInput) -> AIStoreInputType {
        match value {
            ModelInput::Text(_) => AIStoreInputType::RawString,
            ModelInput::Image(_) => AIStoreInputType::Image,
        }
    }
}<|MERGE_RESOLUTION|>--- conflicted
+++ resolved
@@ -19,31 +19,13 @@
 use strum::Display;
 
 #[derive(Display)]
-<<<<<<< HEAD
-pub enum Model {
-    Text {
-        supported_model: SupportedModels,
-        description: String,
-        embedding_size: NonZeroUsize,
-=======
 pub enum ModelType {
     Text {
->>>>>>> 447a1e2d
         max_input_tokens: NonZeroUsize,
-        provider: ModelProviders,
     },
     Image {
-<<<<<<< HEAD
-        supported_model: SupportedModels,
-        description: String,
         // width, height
         expected_image_dimensions: (NonZeroUsize, NonZeroUsize),
-        embedding_size: NonZeroUsize,
-        provider: ModelProviders,
-=======
-        // width, height
-        expected_image_dimensions: (NonZeroUsize, NonZeroUsize),
->>>>>>> 447a1e2d
     },
 }
 
@@ -58,50 +40,6 @@
 impl From<&AIModel> for Model {
     fn from(value: &AIModel) -> Self {
         match value {
-<<<<<<< HEAD
-            AIModel::AllMiniLML6V2 => Self::Text {
-                supported_model: SupportedModels::AllMiniLML6V2,
-                description: String::from("Sentence Transformer model, with 6 layers, version 2"),
-                embedding_size: nonzero!(384usize),
-                max_input_tokens: nonzero!(256usize),
-                provider: ModelProviders::FastEmbed(FastEmbedProvider::new()),
-            },
-            AIModel::AllMiniLML12V2 => Self::Text {
-                supported_model: SupportedModels::AllMiniLML12V2,
-                description: String::from("Sentence Transformer model, with 12 layers, version 2."),
-                embedding_size: nonzero!(384usize),
-                // Token size source: https://huggingface.co/sentence-transformers/all-MiniLM-L12-v2#intended-uses
-                max_input_tokens: nonzero!(256usize),
-                provider: ModelProviders::FastEmbed(FastEmbedProvider::new()),
-            },
-            AIModel::BGEBaseEnV15 => Self::Text {
-                supported_model: SupportedModels::BGEBaseEnV15,
-                description: String::from(
-                    "BAAI General Embedding model with English support, base scale, version 1.5.",
-                ),
-                embedding_size: nonzero!(768usize),
-                // Token size source: https://huggingface.co/BAAI/bge-large-en/discussions/11#64e44de1623074ac850aa1ae
-                max_input_tokens: nonzero!(512usize),
-                provider: ModelProviders::FastEmbed(FastEmbedProvider::new()),
-            },
-            AIModel::BGELargeEnV15 => Self::Text {
-                supported_model: SupportedModels::BGELargeEnV15,
-                description: String::from(
-                    "BAAI General Embedding model with English support, large scale, version 1.5.",
-                ),
-                embedding_size: nonzero!(1024usize),
-                max_input_tokens: nonzero!(512usize),
-                provider: ModelProviders::FastEmbed(FastEmbedProvider::new()),
-            },
-            AIModel::Resnet50 => Self::Image {
-                supported_model: SupportedModels::Resnet50,
-                description: String::from("Residual Networks model, with 50 layers."),
-                embedding_size: nonzero!(2048usize),
-                expected_image_dimensions: (nonzero!(224usize), nonzero!(224usize)),
-                provider: ModelProviders::ORT(ORTProvider::new()),
-            },
-            AIModel::ClipVitB32 => Self::Image {
-=======
             AIModel::AllMiniLML6V2 => Self {
                 model_type: ModelType::Text {
                     max_input_tokens: nonzero!(256usize),
@@ -158,17 +96,11 @@
                     expected_image_dimensions: (nonzero!(224usize), nonzero!(224usize)),
                 },
                 provider: ModelProviders::ORT(ORTProvider::new()),
->>>>>>> 447a1e2d
                 supported_model: SupportedModels::ClipVitB32,
                 description: String::from(
                     "Contrastive Language-Image Pre-Training Vision transformer model, base scale.",
                 ),
                 embedding_size: nonzero!(512usize),
-<<<<<<< HEAD
-                expected_image_dimensions: (nonzero!(224usize), nonzero!(224usize)),
-                provider: ModelProviders::ORT(ORTProvider::new()),
-=======
->>>>>>> 447a1e2d
             },
         }
     }
@@ -176,24 +108,10 @@
 
 impl Model {
     #[tracing::instrument(skip(self))]
-<<<<<<< HEAD
-    pub fn embedding_size(&self) -> NonZeroUsize {
-        match self {
-            Model::Text { embedding_size, .. } => *embedding_size,
-            Model::Image { embedding_size, .. } => *embedding_size,
-        }
-    }
-    #[tracing::instrument(skip(self))]
-    pub fn input_type(&self) -> AIStoreInputType {
-        match self {
-            Model::Text { .. } => AIStoreInputType::RawString,
-            Model::Image { .. } => AIStoreInputType::Image,
-=======
     pub fn input_type(&self) -> AIStoreInputType {
         match self.model_type {
             ModelType::Text { .. } => AIStoreInputType::RawString,
             ModelType::Image { .. } => AIStoreInputType::Image,
->>>>>>> 447a1e2d
         }
     }
 
@@ -202,42 +120,18 @@
     #[tracing::instrument(skip(self))]
     pub fn model_ndarray(
         &self,
-<<<<<<< HEAD
         storeinput: &Vec<ModelInput>,
         action_type: &InputAction,
     ) -> Result<Vec<StoreKey>, AIProxyError> {
-        let embeddings = match self {
-            Model::Text { provider, .. } | Model::Image { provider, .. } => {
-                match provider {
-                    ModelProviders::FastEmbed(provider) => {
-                        provider.run_inference(storeinput, action_type)?
-                    }
-                    ModelProviders::ORT(provider) => {
-                        provider.run_inference(storeinput, action_type)?
-                    }
-                }
-            }
+        let embeddings = match &self.provider {
+            ModelProviders::FastEmbed(provider) => provider.run_inference(storeinput, action_type)?,
+            ModelProviders::ORT(provider) => provider.run_inference(storeinput, action_type)?
         };
         let store_keys = embeddings
             .into_iter()
             .map(|emb| StoreKey(<Array1<f32>>::from(emb)))
             .collect();
         Ok(store_keys)
-=======
-        storeinput: &ModelInput,
-        action_type: &InputAction,
-    ) -> Result<StoreKey, AIProxyError> {
-        match &self.provider {
-            ModelProviders::FastEmbed(provider) => {
-                let embedding = provider.run_inference(storeinput, action_type)?;
-                Ok(StoreKey(<Array1<f32>>::from(embedding)))
-            }
-            ModelProviders::ORT(provider) => {
-                let embedding = provider.run_inference(storeinput, action_type)?;
-                Ok(StoreKey(<Array1<f32>>::from(embedding)))
-            }
-        }
->>>>>>> 447a1e2d
     }
 
     #[tracing::instrument(skip(self))]
@@ -251,84 +145,16 @@
     }
     #[tracing::instrument(skip(self))]
     pub fn expected_image_dimensions(&self) -> Option<(NonZeroUsize, NonZeroUsize)> {
-<<<<<<< HEAD
-        match self {
-            Model::Text { .. } => None,
-            Model::Image {
-                expected_image_dimensions: (width, height),
-                ..
-            } => Some((*width, *height)),
-=======
         match self.model_type {
             ModelType::Text { .. } => None,
             ModelType::Image {
                 expected_image_dimensions: (width, height),
                 ..
             } => Some((width, height)),
->>>>>>> 447a1e2d
         }
     }
     #[tracing::instrument(skip(self))]
     pub fn model_name(&self) -> String {
-<<<<<<< HEAD
-        match self {
-            Model::Text {
-                supported_model, ..
-            }
-            | Model::Image {
-                supported_model, ..
-            } => supported_model.to_string(),
-        }
-    }
-    #[tracing::instrument(skip(self))]
-    pub fn model_description(&self) -> String {
-        match self {
-            Model::Text { description, .. } | Model::Image { description, .. } => {
-                description.clone()
-            }
-        }
-    }
-
-    pub fn setup_provider(&mut self, supported_model: &SupportedModels, cache_location: &Path) {
-        match self {
-            Model::Text { provider, .. } | Model::Image { provider, .. } => match provider {
-                ModelProviders::FastEmbed(provider) => {
-                    provider.set_model(supported_model);
-                    provider.set_cache_location(cache_location);
-                }
-                ModelProviders::ORT(provider) => {
-                    provider.set_model(supported_model);
-                    provider.set_cache_location(cache_location);
-                }
-            },
-        }
-    }
-
-    pub fn load(&mut self) {
-        match self {
-            Model::Text { provider, .. } | Model::Image { provider, .. } => match provider {
-                ModelProviders::FastEmbed(provider) => {
-                    provider.load_model();
-                }
-                ModelProviders::ORT(provider) => {
-                    provider.load_model();
-                }
-            },
-        }
-    }
-
-    pub fn get(&self) {
-        match self {
-            Model::Text { provider, .. } | Model::Image { provider, .. } => match provider {
-                ModelProviders::FastEmbed(provider) => {
-                    provider.get_model();
-                }
-                ModelProviders::ORT(provider) => {
-                    provider.get_model();
-                }
-            },
-        }
-=======
         self.supported_model.to_string()
     }
 
@@ -368,21 +194,14 @@
             }
         }
         Ok(())
->>>>>>> 447a1e2d
     }
 }
 
 impl From<&Model> for AIStoreInputType {
     fn from(value: &Model) -> Self {
-<<<<<<< HEAD
-        match value {
-            Model::Text { .. } => AIStoreInputType::RawString,
-            Model::Image { .. } => AIStoreInputType::Image,
-=======
         match value.model_type {
             ModelType::Text { .. } => AIStoreInputType::RawString,
             ModelType::Image { .. } => AIStoreInputType::Image,
->>>>>>> 447a1e2d
         }
     }
 }
@@ -405,9 +224,6 @@
             embedding_size: model.embedding_size,
             max_input_tokens: model.max_input_token(),
             expected_image_dimensions: model.expected_image_dimensions(),
-<<<<<<< HEAD
-            description: model.model_description(),
-=======
             description: model.description.clone(),
         }
     }
@@ -550,145 +366,6 @@
         match value {
             ModelInput::Text(_) => AIStoreInputType::RawString,
             ModelInput::Image(_) => AIStoreInputType::Image,
->>>>>>> 447a1e2d
-        }
-    }
-}
-
-#[derive(Debug, Clone, Copy, Eq, PartialEq)]
-pub enum InputAction {
-    Query,
-    Index,
-}
-
-impl fmt::Display for InputAction {
-    fn fmt(&self, f: &mut fmt::Formatter<'_>) -> fmt::Result {
-        match self {
-            Self::Query => write!(f, "query"),
-            Self::Index => write!(f, "index"),
-        }
-    }
-}
-
-#[derive(Debug)]
-pub enum ModelInput {
-    Text(String),
-    Image(ImageArray),
-}
-
-#[derive(Debug, Clone, PartialEq, Hash, Eq)]
-pub struct ImageArray {
-    array: Array<u8, Ix3>,
-    bytes: Vec<u8>,
-}
-
-impl ImageArray {
-    pub fn try_new(bytes: Vec<u8>) -> Result<Self, AIProxyError> {
-        let img_reader = ImageReader::new(Cursor::new(&bytes))
-            .with_guessed_format()
-            .map_err(|_| AIProxyError::ImageBytesDecodeError)?;
-
-        let img = img_reader
-            .decode()
-            .map_err(|_| AIProxyError::ImageBytesDecodeError)?;
-        let (width, height) = img.dimensions();
-
-        if width == 0 || height == 0 {
-            return Err(AIProxyError::ImageNonzeroDimensionError {
-                width: width as usize,
-                height: height as usize,
-            });
-        }
-
-        let channels = img.color().channel_count();
-        let shape = (height as usize, width as usize, channels as usize);
-        let array = Array::from_shape_vec(shape, img.into_bytes())
-            .map_err(|_| AIProxyError::ImageBytesDecodeError)?;
-        Ok(ImageArray { array, bytes })
-    }
-
-    pub fn get_array(&self) -> &Array<u8, Ix3> {
-        &self.array
-    }
-
-    pub fn get_bytes(&self) -> &Vec<u8> {
-        &self.bytes
-    }
-
-    pub fn resize(&self, width: NonZeroUsize, height: NonZeroUsize) -> Result<Self, AIProxyError> {
-        let width = usize::from(width);
-        let height = usize::from(height);
-        let img_reader = ImageReader::new(Cursor::new(&self.bytes))
-            .with_guessed_format()
-            .map_err(|_| AIProxyError::ImageBytesDecodeError)?;
-        let img_format = img_reader
-            .format()
-            .ok_or(AIProxyError::ImageBytesDecodeError)?;
-        let original_img = img_reader
-            .decode()
-            .map_err(|_| AIProxyError::ImageBytesDecodeError)?;
-
-        let resized_img = original_img.resize_exact(
-            width as u32, height as u32,
-            image::imageops::FilterType::Triangle,
-        );
-        let channels = resized_img.color().channel_count();
-        let shape = (height, width, channels as usize);
-
-        let mut buffer = Cursor::new(Vec::new());
-        resized_img
-            .write_to(&mut buffer, img_format)
-            .map_err(|_| AIProxyError::ImageResizeError)?;
-
-        let flattened_pixels = resized_img.into_bytes();
-        let array = Array::from_shape_vec(shape, flattened_pixels)
-            .map_err(|_| AIProxyError::ImageResizeError)?;
-        let bytes = buffer.into_inner();
-        Ok(ImageArray { array, bytes })
-    }
-
-    pub fn image_dim(&self) -> (NonZeroUsize, NonZeroUsize) {
-        let shape = self.array.shape();
-        (
-            NonZeroUsize::new(shape[1]).expect("Array columns should be non-zero"),
-            NonZeroUsize::new(shape[0]).expect("Array rows should be non-zero")
-        ) // (width, height)
-    }
-}
-
-impl Serialize for ImageArray {
-    fn serialize<S>(&self, serializer: S) -> Result<S::Ok, S::Error>
-    where
-        S: Serializer,
-    {
-        serializer.serialize_bytes(self.get_bytes())
-    }
-}
-
-impl<'de> Deserialize<'de> for ImageArray {
-    fn deserialize<D>(deserializer: D) -> Result<Self, D::Error>
-    where
-        D: Deserializer<'de>,
-    {
-        let bytes: Vec<u8> = Deserialize::deserialize(deserializer)?;
-        ImageArray::try_new(bytes).map_err(serde::de::Error::custom)
-    }
-}
-
-impl From<StoreInput> for ModelInput {
-    fn from(value: StoreInput) -> Self {
-        match value {
-            StoreInput::RawString(s) => ModelInput::Text(s),
-            StoreInput::Image(bytes) => ModelInput::Image(ImageArray::try_new(bytes).unwrap()),
-        }
-    }
-}
-
-impl From<&ModelInput> for AIStoreInputType {
-    fn from(value: &ModelInput) -> AIStoreInputType {
-        match value {
-            ModelInput::Text(_) => AIStoreInputType::RawString,
-            ModelInput::Image(_) => AIStoreInputType::Image,
         }
     }
 }