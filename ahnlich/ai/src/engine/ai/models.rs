--- conflicted
+++ resolved
@@ -158,44 +158,27 @@
     #[tracing::instrument(skip(self))]
     pub fn model_name(&self) -> String {
         match self {
-            Model::Text {
-                supported_model, ..
+            Model::Text {supported_model, ..} |
+            Model::Image {supported_model, ..} => {
+                supported_model.to_string()
             }
-            | Model::Image {
-                supported_model, ..
-            } => supported_model.to_string(),
         }
     }
     #[tracing::instrument(skip(self))]
     pub fn model_description(&self) -> String {
         match self {
-<<<<<<< HEAD
-            Model::Text { description, .. } |
-            Model::Image { description, .. } => description.clone()
-=======
             Model::Text { description, .. } | Model::Image { description, .. } => {
                 description.clone()
             }
->>>>>>> 763ac347
         }
     }
 
     pub fn setup_provider(&mut self, supported_model: SupportedModels, cache_location: &PathBuf) {
         match self {
-<<<<<<< HEAD
-            Model::Text { provider, .. } |
-            Model::Image { provider, .. } => {
-                match provider {
-                    ModelProviders::FastEmbed(provider) => {
-                        provider.set_model(supported_model);
-                        provider.set_cache_location(cache_location);
-                    }
-=======
             Model::Text { provider, .. } | Model::Image { provider, .. } => match provider {
                 ModelProviders::FastEmbed(provider) => {
                     provider.set_model(supported_model);
                     provider.set_cache_location(cache_location);
->>>>>>> 763ac347
                 }
             },
         }
@@ -203,39 +186,19 @@
 
     pub fn load(&mut self) {
         match self {
-<<<<<<< HEAD
-            Model::Text { provider, .. } |
-            Model::Image { provider, .. }=> {
-                match provider {
-                    ModelProviders::FastEmbed(provider) => {
-                        provider.load_model();
-                    }
-                }
-            }
-=======
             Model::Text { provider, .. } | Model::Image { provider, .. } => match provider {
                 ModelProviders::FastEmbed(provider) => {
                     provider.load_model();
                 }
             },
->>>>>>> 763ac347
         }
     }
 
     pub fn get(&self) {
         match self {
-<<<<<<< HEAD
-            Model::Text { provider, .. } |
-            Model::Image { provider, .. } => {
-                match provider {
-                    ModelProviders::FastEmbed(provider) => {
-                        provider.get_model();
-                    }
-=======
             Model::Text { provider, .. } | Model::Image { provider, .. } => match provider {
                 ModelProviders::FastEmbed(provider) => {
                     provider.get_model();
->>>>>>> 763ac347
                 }
             },
         }
