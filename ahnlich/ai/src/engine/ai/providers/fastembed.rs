--- conflicted
+++ resolved
@@ -1,25 +1,12 @@
-<<<<<<< HEAD
-use std::convert::TryFrom;
-use std::fmt;
-use std::path::PathBuf;
-
-use fastembed::{EmbeddingModel, InitOptions, ImageEmbeddingModel, TextEmbedding, ImageEmbedding};
-use hf_hub::{api::sync::ApiBuilder, Cache};
-
 use crate::cli::server::SupportedModels;
 use crate::engine::ai::models::Model;
 use crate::engine::ai::providers::ProviderTrait;
 use crate::error::AIProxyError;
-=======
-use crate::cli::server::SupportedModels;
-use crate::engine::ai::models::Model;
-use crate::engine::ai::providers::ProviderTrait;
 use fastembed::{EmbeddingModel, ImageEmbedding, ImageEmbeddingModel, InitOptions, TextEmbedding};
 use hf_hub::{api::sync::ApiBuilder, Cache};
 use std::convert::TryFrom;
 use std::fmt;
 use std::path::PathBuf;
->>>>>>> 763ac347
 
 #[derive(Default)]
 pub struct FastEmbedProvider {
@@ -39,11 +26,7 @@
         f.debug_struct("FastEmbedProvider")
             .field("cache_location", &self.cache_location)
             .field("cache_location_extension", &self.cache_location_extension)
-<<<<<<< HEAD
             .field("supported_models", &self.supported_models)
-=======
-            .field("supported_models", &self.supported_models) // Placeholder
->>>>>>> 763ac347
             .finish()
     }
 }
@@ -53,16 +36,7 @@
     Image(ImageEmbedding),
 }
 
-<<<<<<< HEAD
 
-=======
-#[derive(Debug)]
-pub enum Error {
-    ModelNotFound { reason: String },
-}
-
-// TODO (HAKSOAT): Remove this tryfrom.
->>>>>>> 763ac347
 impl TryFrom<&SupportedModels> for FastEmbedModelType {
     type Error = AIProxyError;
 
@@ -75,15 +49,7 @@
                     SupportedModels::AllMiniLML12V2 => EmbeddingModel::AllMiniLML12V2,
                     SupportedModels::BGEBaseEnV15 => EmbeddingModel::BGEBaseENV15,
                     SupportedModels::BGELargeEnV15 => EmbeddingModel::BGELargeENV15,
-<<<<<<< HEAD
                     _ => return Err(AIProxyError::AIModelNotSupported)
-=======
-                    _ => {
-                        return Err(Error::ModelNotFound {
-                            reason: "Model not supported".to_string(),
-                        })
-                    }
->>>>>>> 763ac347
                 };
                 FastEmbedModelType::Text(model_type)
             }
@@ -91,15 +57,7 @@
                 let model_type = match model {
                     SupportedModels::Resnet50 => ImageEmbeddingModel::Resnet50,
                     SupportedModels::ClipVitB32 => ImageEmbeddingModel::ClipVitB32,
-<<<<<<< HEAD
                     _ => return Err(AIProxyError::AIModelNotSupported)
-=======
-                    _ => {
-                        return Err(Error::ModelNotFound {
-                            reason: "Model not supported".to_string(),
-                        })
-                    }
->>>>>>> 763ac347
                 };
                 FastEmbedModelType::Image(model_type)
             }
@@ -133,12 +91,10 @@
     }
 
     fn load_model(&mut self) -> &mut Self {
-<<<<<<< HEAD
-        let cache_location = self.cache_location.clone().expect("Cache location not set.");
-        let model_type = self.supported_models.clone().expect("Model has not been set.");
-        let model_type = FastEmbedModelType::try_from(&model_type)
-            .expect(format!("{}", AIProxyError::AIModelNotSupported).as_str());
-=======
+        let cache_location = self
+            .cache_location
+            .clone()
+            .expect("Cache location not set.");
         let model_type = self.supported_models.expect("Model has not been set.");
         let model_type = FastEmbedModelType::try_from(&model_type).unwrap_or_else(|_| {
             panic!(
@@ -146,11 +102,6 @@
                 model_type
             )
         });
-        let cache_location = self
-            .cache_location
-            .clone()
-            .expect("Cache location not set.");
->>>>>>> 763ac347
 
         if let FastEmbedModelType::Text(model_type) = model_type {
             let model =
@@ -163,14 +114,10 @@
     }
 
     fn get_model(&self) {
-<<<<<<< HEAD
-        let cache_location = self.cache_location.clone()
+        let cache_location = self
+            .cache_location
+            .clone()
             .expect("Cache location not set.");
-        let model_type = self.supported_models.clone()
-            .expect("A model has not been set.");
-        let model_type = FastEmbedModelType::try_from(&model_type)
-            .expect(format!("{}", AIProxyError::AIModelNotSupported).as_str());
-=======
         let model_type = self.supported_models.expect("A model has not been set.");
         let model_type = FastEmbedModelType::try_from(&model_type).unwrap_or_else(|_| {
             panic!(
@@ -178,11 +125,6 @@
                 model_type
             )
         });
-        let cache_location = self
-            .cache_location
-            .clone()
-            .expect("Cache location not set.");
->>>>>>> 763ac347
 
         if let FastEmbedModelType::Text(model_type) = model_type {
             let cache = Cache::new(cache_location);
@@ -201,25 +143,10 @@
         if let Some(fastembed_model) = &self.model {
             let response = match fastembed_model {
                 FastEmbedModel::Text(model) => {
-<<<<<<< HEAD
-                    let response = model.embed(input, None)
-                        .expect("Could not run inference.");
-                    let response: Vec<f32> = response.get(0)
-                        .expect("Response embedding is empty").to_owned().into();
-                    response
-                },
-                FastEmbedModel::Image(model) => {
-                    let response = model.embed(input, None)
-                        .expect("Could not run inference.");
-                    let response: Vec<f32> = response.get(0)
-                        .expect("Response embedding is empty").to_owned().into();
-                    response
-=======
                     model.embed(input, None).expect("Could not run inference.")
                 }
                 FastEmbedModel::Image(model) => {
                     model.embed(input, None).expect("Could not run inference.")
->>>>>>> 763ac347
                 }
             };
             let response: Vec<f32> = response
