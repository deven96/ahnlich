use crate::cli::server::SupportedModels;
use crate::engine::ai::models::InputAction;
use crate::engine::ai::models::Model;
use crate::error::AIProxyError;
use crate::manager::ModelManager;
use crate::AHNLICH_AI_RESERVED_META_KEY;
use ahnlich_types::ai::{AIModel, AIStoreInfo, AIStoreInputType, PreprocessAction};
use ahnlich_types::keyval::StoreInput;
use ahnlich_types::keyval::StoreKey;
use ahnlich_types::keyval::StoreName;
use ahnlich_types::keyval::StoreValue;
use ahnlich_types::metadata::MetadataValue;
use fallible_collections::FallibleVec;
use flurry::HashMap as ConcurrentHashMap;
use serde::Deserialize;
use serde::Serialize;
use std::collections::HashSet as StdHashSet;
use std::sync::atomic::AtomicBool;
use std::sync::atomic::Ordering;
use std::sync::Arc;
use utils::persistence::AhnlichPersistenceUtils;

/// Contains all the stores that have been created in memory
#[derive(Debug)]
pub struct AIStoreHandler {
    /// Making use of a concurrent hashmap, we should be able to create an engine that manages stores
    stores: AIStores,
    pub write_flag: Arc<AtomicBool>,
    supported_models: Vec<SupportedModels>,
}

pub type AIStores = Arc<ConcurrentHashMap<StoreName, Arc<AIStore>>>;

type StoreSetResponse = (Vec<(StoreKey, StoreValue)>, StdHashSet<MetadataValue>);
type StoreValidateResponse = (Vec<(StoreInput, StoreValue)>, StdHashSet<MetadataValue>);
impl AhnlichPersistenceUtils for AIStoreHandler {
    type PersistenceObject = AIStores;

    #[tracing::instrument(skip_all)]
    fn write_flag(&self) -> Arc<AtomicBool> {
        self.write_flag.clone()
    }

    #[tracing::instrument(skip(self))]
    fn get_snapshot(&self) -> Self::PersistenceObject {
        self.stores.clone()
    }
}

impl AIStoreHandler {
    pub fn new(write_flag: Arc<AtomicBool>, supported_models: Vec<SupportedModels>) -> Self {
        Self {
            stores: Arc::new(ConcurrentHashMap::new()),
            write_flag,
            supported_models,
        }
    }

    #[tracing::instrument(skip(self))]
    fn set_write_flag(&self) {
        let _ = self
            .write_flag
            .compare_exchange(false, true, Ordering::SeqCst, Ordering::SeqCst);
    }

    #[tracing::instrument(skip(self))]
    pub(crate) fn use_snapshot(&mut self, stores_snapshot: AIStores) {
        self.stores = stores_snapshot;
    }

    #[tracing::instrument(skip(self))]
    pub(crate) fn create_store(
        &self,
        store_name: StoreName,
        query_model: AIModel,
        index_model: AIModel,
    ) -> Result<(), AIProxyError> {
        if !self.supported_models.contains(&(&query_model).into())
            || !self.supported_models.contains(&(&index_model).into())
        {
            return Err(AIProxyError::AIModelNotInitialized);
        }

        let index_model_repr: Model = (&index_model).into();
        let query_model_repr: Model = (&query_model).into();

        if index_model_repr.embedding_size() != query_model_repr.embedding_size() {
            return Err(AIProxyError::DimensionsMismatchError {
                index_model_dim: index_model_repr.embedding_size().into(),
                query_model_dim: query_model_repr.embedding_size().into(),
            });
        }

        if self
            .stores
            .try_insert(
                store_name.clone(),
                Arc::new(AIStore::create(
                    store_name.clone(),
                    query_model,
                    index_model,
                )),
                &self.stores.guard(),
            )
            .is_err()
        {
            return Err(AIProxyError::StoreAlreadyExists(store_name.clone()));
        }
        self.set_write_flag();
        Ok(())
    }

    /// matches LISTSTORES - to return statistics of all stores
    #[tracing::instrument(skip(self))]
    pub(crate) fn list_stores(&self) -> StdHashSet<AIStoreInfo> {
        self.stores
            .iter(&self.stores.guard())
            .map(|(store_name, store)| {
                let model: Model = (&store.index_model).into();

                AIStoreInfo {
                    name: store_name.clone(),
                    query_model: store.query_model,
                    index_model: store.index_model,
                    embedding_size: model.embedding_size().into(),
                }
            })
            .collect()
    }

    /// Returns a store using the store name, else returns an error
    #[tracing::instrument(skip(self))]
    pub(crate) fn get(&self, store_name: &StoreName) -> Result<Arc<AIStore>, AIProxyError> {
        let store = self
            .stores
            .get(store_name, &self.stores.guard())
            .cloned()
            .ok_or(AIProxyError::StoreNotFound(store_name.clone()))?;
        Ok(store)
    }

    /// Converts storeinput into a tuple of storekey and storevalue.
    /// Fails if the store input type does not match the store index_type
    #[tracing::instrument(skip(self))]
    pub(crate) fn store_input_to_store_key_val(
        &self,
        store_input: StoreInput,
        mut store_value: StoreValue,
        preprocess_action: &PreprocessAction,
    ) -> Result<(StoreInput, StoreValue), AIProxyError> {
        let metadata_key = &*AHNLICH_AI_RESERVED_META_KEY;

        let metadata_value: MetadataValue = store_input.clone().into();
        store_value.insert(metadata_key.clone(), metadata_value);
        return Ok((store_input, store_value));
    }

    /// Validates storeinputs against a store and checks storevalue for reservedkey.
    #[tracing::instrument(skip(self, inputs), fields(input_length=inputs.len(), pool_size, chunk_size))]
    pub(crate) async fn validate_and_prepare_store_data(
        &self,
        store_name: &StoreName,
        inputs: Vec<(StoreInput, StoreValue)>,
    ) -> Result<StoreValidateResponse, AIProxyError> {
        let store = self.get(store_name)?;
        let mut output: Vec<_> = FallibleVec::try_with_capacity(inputs.len())?;
        let mut delete_hashset = StdHashSet::with_capacity(inputs.len());
        let pool_size: usize = 64;
        let chunk_size = (inputs.len() + std::cmp::min(inputs.len(), pool_size) - 1)
            / std::cmp::min(inputs.len(), pool_size);

        tracing::Span::current().record("pool_size", pool_size);
        tracing::Span::current().record("chunk_size", chunk_size);

        let mut handles: Vec<_> = FallibleVec::try_with_capacity(pool_size)?;
        let chunked_inputs = inputs.chunks(chunk_size);

        for chunk in chunked_inputs.into_iter() {
            let index_model = store.index_model;
            let owned_chunk = chunk.to_vec();
            let task =
                tokio::spawn(
                    async move { Self::process_store_inputs(index_model, owned_chunk).await },
                );
            handles.try_push(task)?;
        }

        for task in handles {
            let response = task
                .await
                .map_err(|err| AIProxyError::StandardError(err.to_string()))
                .and_then(|inner| inner);
            match response {
                Ok((sub_output, sub_delete_hashset)) => {
                    output.extend(sub_output);
                    delete_hashset.extend(sub_delete_hashset);
                }
                Err(err) => return Err(err),
            }
        }

        Ok((output, delete_hashset))
    }

    #[tracing::instrument(skip(inputs))]
    pub(crate) async fn process_store_inputs(
        index_model: AIModel,
        inputs: Vec<(StoreInput, StoreValue)>,
    ) -> Result<StoreValidateResponse, AIProxyError> {
        let mut output: Vec<_> = FallibleVec::try_with_capacity(inputs.len())?;
        let mut delete_hashset = StdHashSet::new();
        let metadata_key = &*AHNLICH_AI_RESERVED_META_KEY;
        for (store_input, mut store_value) in inputs.into_iter() {
            if store_value.contains_key(metadata_key) {
                return Err(AIProxyError::ReservedError(metadata_key.to_string()));
            }
            let store_input_type: AIStoreInputType = (&store_input).into();
<<<<<<< HEAD
            let index_model_repr: Model = (&store.index_model).into();
            if store_input_type != index_model_repr.input_type() {
                return Err(AIProxyError::TypeMismatchError {
                    model_type: index_model_repr.input_type(),
                    input_type: store_input_type,
                    action_type: InputAction::Index,
=======
            let index_model_repr: Model = (&index_model).into();
            if store_input_type.to_string() != index_model_repr.input_type() {
                return Err(AIProxyError::StoreSetTypeMismatchError {
                    index_model_type: index_model_repr.input_type(),
                    storeinput_type: store_input_type.to_string(),
>>>>>>> f31e05d5
                });
            }
            let metadata_value: MetadataValue = store_input.clone().into();
            store_value.insert(metadata_key.clone(), metadata_value.clone());
            output.try_push((store_input, store_value))?;
            delete_hashset.insert(metadata_value);
        }

        Ok((output, delete_hashset))
    }

    /// Stores storeinput into ahnlich db
    #[tracing::instrument(skip(self), fields(input_length=inputs.len()))]
    pub(crate) async fn set(
        &self,
        store_name: &StoreName,
        inputs: Vec<(StoreInput, StoreValue)>,
        model_manager: &ModelManager,
        preprocess_action: PreprocessAction,
    ) -> Result<StoreSetResponse, AIProxyError> {
        let store = self.get(store_name)?;
        let (validated_data, delete_hashset) = self
            .validate_and_prepare_store_data(store_name, inputs)
            .await?;

        let (store_inputs, store_values): (Vec<_>, Vec<_>) = validated_data.into_iter().unzip();
        let store_keys = model_manager
            .handle_request(
                &store.index_model,
                store_inputs,
                preprocess_action,
                InputAction::Index,
            )
            .await?;

        let output = std::iter::zip(store_keys.into_iter(), store_values.into_iter()).collect();
        Ok((output, delete_hashset))
    }

    /// Converts (storekey, storevalue) into (storeinput, storevalue)
    /// by removing the reserved_key from storevalue
    #[tracing::instrument(skip(self))]
    pub(crate) fn store_key_val_to_store_input_val(
        &self,
        output: Vec<(StoreKey, StoreValue)>,
    ) -> Vec<(StoreInput, StoreValue)> {
        let metadata_key = &*AHNLICH_AI_RESERVED_META_KEY;

        // TODO: Will parallelized
        output
            .into_iter()
            .filter_map(|(_, mut store_value)| {
                store_value
                    .remove(metadata_key)
                    .map(|val| (val, store_value))
            })
            .map(|(metadata_value, store_value)| {
                let store_input: StoreInput = metadata_value.into();
                (store_input, store_value)
            })
            .collect()
    }

    #[tracing::instrument(skip(self))]
    pub(crate) async fn get_ndarray_repr_for_store(
        &self,
        store_name: &StoreName,
        store_input: StoreInput,
        model_manager: &ModelManager,
        preprocess_action: PreprocessAction,
    ) -> Result<StoreKey, AIProxyError> {
        let store = self.get(store_name)?;
        let mut store_keys = model_manager
            .handle_request(
                &store.index_model,
                vec![store_input],
                preprocess_action,
                InputAction::Query,
            )
            .await?;

        Ok(store_keys.pop().expect("Expected an embedding value."))
    }

    /// Matches DROPSTORE - Drops a store if exist, else returns an error
    #[tracing::instrument(skip(self))]
    pub(crate) fn drop_store(
        &self,
        store_name: StoreName,
        error_if_not_exists: bool,
    ) -> Result<usize, AIProxyError> {
        let pinned = self.stores.pin();
        let removed = pinned.remove(&store_name).is_some();
        if !removed && error_if_not_exists {
            return Err(AIProxyError::StoreNotFound(store_name));
        }
        let removed = if !removed {
            0
        } else {
            self.set_write_flag();
            1
        };
        Ok(removed)
    }

    /// Matches DestroyDatabase - Drops all the stores in the database
    #[tracing::instrument(skip(self))]
    pub(crate) fn purge_stores(&self) -> usize {
        let store_length = self.stores.pin().len();
        let guard = self.stores.guard();
        self.stores.clear(&guard);
        store_length
    }
}

#[derive(Debug, Serialize, Deserialize)]
pub struct AIStore {
    name: StoreName,
    /// Making use of a concurrent hashmap, we should be able to create an engine that manages stores
    query_model: AIModel,
    index_model: AIModel,
}

impl AIStore {
    pub(super) fn create(
        store_name: StoreName,
        query_model: AIModel,
        index_model: AIModel,
    ) -> Self {
        Self {
            name: store_name,
            query_model,
            index_model,
        }
    }
}<|MERGE_RESOLUTION|>--- conflicted
+++ resolved
@@ -215,20 +215,12 @@
                 return Err(AIProxyError::ReservedError(metadata_key.to_string()));
             }
             let store_input_type: AIStoreInputType = (&store_input).into();
-<<<<<<< HEAD
-            let index_model_repr: Model = (&store.index_model).into();
+            let index_model_repr: Model = (&index_model).into();
             if store_input_type != index_model_repr.input_type() {
                 return Err(AIProxyError::TypeMismatchError {
                     model_type: index_model_repr.input_type(),
                     input_type: store_input_type,
                     action_type: InputAction::Index,
-=======
-            let index_model_repr: Model = (&index_model).into();
-            if store_input_type.to_string() != index_model_repr.input_type() {
-                return Err(AIProxyError::StoreSetTypeMismatchError {
-                    index_model_type: index_model_repr.input_type(),
-                    storeinput_type: store_input_type.to_string(),
->>>>>>> f31e05d5
                 });
             }
             let metadata_value: MetadataValue = store_input.clone().into();
