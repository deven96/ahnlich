[package]
name = "ai"
version = "0.1.0"
edition = "2021"

# only used for rust client test and not to be released
[lib]
name = "ahnlich_ai_proxy"
path = "src/lib.rs"


[[bin]]
name = "ahnlich-ai"
path = "src/main.rs"

[dependencies]
flurry.workspace = true
tokio.workspace = true
serde.workspace = true
ndarray.workspace = true
clap.workspace = true
thiserror.workspace = true
async-trait.workspace = true
utils = { path = "../utils", version = "*" }
task-manager = { path = "../task-manager", version = "*" }
ahnlich_types = { path = "../types", version = "*" }
tokio-util.workspace = true
once_cell.workspace = true
tracing.workspace = true
tracer = { path = "../tracer", version = "*" }
ahnlich_client_rs = { path = "../client", version = "*" }
deadpool.workspace = true
nonzero_ext = "0.3.0"
<<<<<<< HEAD


=======
serde_json.workspace = true
termcolor = "1.4.1"
strum = { version = "0.26", features = ["derive"] }
log.workspace = true
fallible_collections.workspace = true
rayon.workspace = true
moka = { version = "0.12.8", features = ["future"] }
tracing-opentelemetry.workspace = true
futures.workspace = true
>>>>>>> da5d86bb
[dev-dependencies]
db = { path = "../db", version = "*" }
pretty_assertions.workspace = true<|MERGE_RESOLUTION|>--- conflicted
+++ resolved
@@ -31,10 +31,6 @@
 ahnlich_client_rs = { path = "../client", version = "*" }
 deadpool.workspace = true
 nonzero_ext = "0.3.0"
-<<<<<<< HEAD
-
-
-=======
 serde_json.workspace = true
 termcolor = "1.4.1"
 strum = { version = "0.26", features = ["derive"] }
@@ -44,7 +40,6 @@
 moka = { version = "0.12.8", features = ["future"] }
 tracing-opentelemetry.workspace = true
 futures.workspace = true
->>>>>>> da5d86bb
 [dev-dependencies]
 db = { path = "../db", version = "*" }
 pretty_assertions.workspace = true