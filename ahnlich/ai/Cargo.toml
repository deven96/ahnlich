[package]
name = "ai"
version = "0.1.0"
edition = "2021"

# only used for rust client test and not to be released
[lib]
name = "ahnlich_ai_proxy"
path = "src/lib.rs"


[[bin]]
name = "ahnlich-ai"
path = "src/main.rs"

[dependencies]
flurry.workspace = true
tokio.workspace = true
serde.workspace = true
ndarray.workspace = true
clap.workspace = true
thiserror.workspace = true
async-trait.workspace = true
utils = { path = "../utils", version = "*" }
task-manager = { path = "../task-manager", version = "*" }
ahnlich_types = { path = "../types", version = "*" }
tokio-util.workspace = true
once_cell.workspace = true
tracing.workspace = true
tracer = { path = "../tracer", version = "*" }
ahnlich_client_rs = { path = "../client", version = "*" }
<<<<<<< HEAD
ahnlich_similarity = { path = "../similarity", version = "*", features = ["serde"] }
=======
cap.workspace = true
>>>>>>> 8268879a
deadpool.workspace = true
nonzero_ext = "0.3.0"
serde_json.workspace = true
termcolor = "1.4.1"
strum = { version = "0.26", features = ["derive"] }
log.workspace = true

[dev-dependencies]
db = { path = "../db", version = "*" }
pretty_assertions.workspace = true<|MERGE_RESOLUTION|>--- conflicted
+++ resolved
@@ -29,11 +29,6 @@
 tracing.workspace = true
 tracer = { path = "../tracer", version = "*" }
 ahnlich_client_rs = { path = "../client", version = "*" }
-<<<<<<< HEAD
-ahnlich_similarity = { path = "../similarity", version = "*", features = ["serde"] }
-=======
-cap.workspace = true
->>>>>>> 8268879a
 deadpool.workspace = true
 nonzero_ext = "0.3.0"
 serde_json.workspace = true
