--- conflicted
+++ resolved
@@ -41,17 +41,12 @@
 fastembed = { version = "4.0.0", features = ["default"] }
 hf-hub = { version = "0.3", default-features = false }
 dirs = "5.0.1"
-ort = { version = "2.0.0-rc.5", features = [
+ort = { version = "=2.0.0-rc.5", default-features = false, features = [
     "ndarray",
 ]}
 moka = { version = "0.12.8", features = ["future"] }
-<<<<<<< HEAD
-bincode = "1.3.3"
-
-=======
 tracing-opentelemetry.workspace = true
 futures.workspace = true
->>>>>>> 8280cc21
 [dev-dependencies]
 db = { path = "../db", version = "*" }
 pretty_assertions.workspace = true