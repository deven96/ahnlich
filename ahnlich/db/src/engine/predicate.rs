use super::super::errors::ServerError;
use super::store::Store;
use super::store::StoreKeyId;
<<<<<<< HEAD
use flurry::HashMap as ConcurrentHashMap;
use flurry::HashSet as ConcurrentHashSet;
use grpc_types::keyval::StoreValue;
use grpc_types::metadata::MetadataValue;
use grpc_types::predicates::{
    self, predicate::Kind as PredicateKind, predicate_condition::Kind as PredicateConditionKind,
    Predicate, PredicateCondition,
};
=======
use ahnlich_types::keyval::StoreValue;
use ahnlich_types::metadata::MetadataKey;
use ahnlich_types::metadata::MetadataValue;
use ahnlich_types::predicate::Predicate;
use ahnlich_types::predicate::PredicateCondition;
>>>>>>> 01954d36
use itertools::Itertools;
use papaya::HashMap as ConcurrentHashMap;
use papaya::HashSet as ConcurrentHashSet;
use rayon::iter::IndexedParallelIterator;
use rayon::iter::IntoParallelIterator;
use rayon::iter::ParallelIterator;
use serde::Deserialize;
use serde::Serialize;
use std::collections::HashMap;
use std::collections::HashSet as StdHashSet;
use std::mem::size_of_val;
use utils::parallel;

/// Predicates are essentially nested hashmaps that let us retrieve original keys that match a
/// precise value. Take the following example
///
/// {
///     "Country": {
///         "Nigeria": [StoreKeyId(1), StoreKeyId(2)],
///         "Australia": ..,
///     },
///     "Author": {
///         ...
///     }
/// }
///
/// where `allowed_predicates` = ["Country", "Author"]
///
/// It takes less time to retrieve "where country = 'Nigeria'" by traversing the nested hashmap to
/// obtain StoreKeyId(1) and StoreKeyId(2) than it would be to make a linear pass over an entire
/// Store of size N comparing their metadata "country" along the way. Given that StoreKeyId is
/// computed via blake hash, it is typically fast to compute and also of a fixed size which means
/// predicate indices don't balloon with large metadata
///
/// Whichever key is not expressly included in `allowed_predicates` goes through the linear
/// pass in order to obtain keys that satisfy the condition
type InnerPredicateIndexVal = ConcurrentHashSet<StoreKeyId>;
type InnerPredicateIndex = ConcurrentHashMap<MetadataValue, InnerPredicateIndexVal>;
type InnerPredicateIndices = ConcurrentHashMap<String, PredicateIndex>;

/// Predicate indices are all the indexes referenced by their names
#[derive(Debug, Serialize, Deserialize)]
pub(super) struct PredicateIndices {
    inner: InnerPredicateIndices,
    /// These are the index keys that are meant to generate predicate indexes
    allowed_predicates: ConcurrentHashSet<String>,
}

impl PredicateIndices {
    #[tracing::instrument(skip(self))]
    pub(super) fn size(&self) -> usize {
        size_of_val(&self)
            + self
                .inner
                .iter(&self.inner.guard())
                .map(|(k, v)| size_of_val(k) + v.size())
                .sum::<usize>()
            + self
                .allowed_predicates
                .iter(&self.allowed_predicates.guard())
                .map(size_of_val)
                .sum::<usize>()
    }

    #[tracing::instrument]
    pub(super) fn init(allowed_predicates: Vec<String>) -> Self {
        let created = ConcurrentHashSet::new();
        for key in allowed_predicates {
            created.insert(key, &created.guard());
        }
        Self {
            inner: InnerPredicateIndices::new(),
            allowed_predicates: created,
        }
    }

    /// returns the current predicates within predicate index
    #[tracing::instrument(skip(self))]
    pub(super) fn current_predicates(&self) -> StdHashSet<String> {
        let allowed_predicates = self.allowed_predicates.pin();
        allowed_predicates.into_iter().cloned().collect()
    }

    /// Removes a store key id when it's corresponding entry in the store is removed
    #[tracing::instrument(skip(self))]
    pub(super) fn remove_store_keys(&self, remove_keys: &[StoreKeyId]) {
        let pinned = self.inner.pin();
        for (_, values) in pinned.iter() {
            values.remove_store_keys(remove_keys);
        }
    }

    /// Removes predicates from being tracked
    #[tracing::instrument(skip(self))]
    pub(super) fn remove_predicates(
        &self,
        predicates: Vec<String>,
        error_if_not_exists: bool,
    ) -> Result<usize, ServerError> {
        if predicates.is_empty() {
            return Ok(0);
        }

        let pinned_keys = self.allowed_predicates.pin();
        let pinned_predicate_values = self.inner.pin();
        // first check all predicates
        if let (true, Some(non_existing_index)) = (
            error_if_not_exists,
<<<<<<< HEAD
            predicates.iter().find(|&a| !pinned_keys.contains(a)),
=======
            predicates.iter().find(|a| !pinned_keys.contains(*a)),
>>>>>>> 01954d36
        ) {
            return Err(ServerError::PredicateNotFound(non_existing_index.clone()));
        }
        let mut deleted = 0;
        for predicate in predicates {
            let removed = pinned_keys.remove(&predicate);
            pinned_predicate_values.remove(&predicate);

            if removed {
                deleted += 1;
            };
        }
        Ok(deleted)
    }

    /// This adds predicates to the allowed predicates and allows newer entries to be indexed
    /// It first checks for the predicates that do not currently exist and then attempts to add
    /// those to the underlying predicates
    #[tracing::instrument(skip(self))]
    pub(super) fn add_predicates(
        &self,
        predicates: Vec<String>,
        refresh_with_values: Option<Vec<(StoreKeyId, StoreValue)>>,
    ) {
        let pinned_keys = self.allowed_predicates.pin();
        let pinned_inner = self.inner.pin();
        // `insert` implicity adds it to allowed_predicates which is what lets us to be able to
        // search again
        let mut new_predicates = predicates
            .into_iter()
            .filter(|pred| pinned_keys.insert(pred.clone()))
            .unique()
            .peekable();
        // Only update for new predicates
        if let Some(new_values) = (new_predicates.peek().is_some())
            .then_some(refresh_with_values)
            .flatten()
        {
            for new_predicate in new_predicates {
                let val = new_values
                    .iter()
                    .flat_map(|(store_key_id, store_value)| {
                        store_value
                            .value
                            .iter()
                            .filter(|(key, _)| **key == new_predicate)
                            .map(|(_, val)| (val.clone(), store_key_id.clone()))
                    })
                    .collect::<Vec<_>>();
                let pred = PredicateIndex::init(val.clone());
                if let Err(existing_predicate) = pinned_inner.try_insert(new_predicate, pred) {
                    existing_predicate.current.add(val)
                }
            }
        }
    }

    /// Adds predicates if the key is within allowed_predicates
    #[tracing::instrument(skip_all, fields(new_len = new.len()))]
    pub(super) fn add(&self, new: Vec<(StoreKeyId, StoreValue)>) {
        let iter = new
            .into_par_iter()
            .flat_map(|(store_key_id, store_value)| {
                store_value.value.into_par_iter().map(move |(key, val)| {
                    let allowed_keys = self.allowed_predicates.pin();
                    allowed_keys
                        .contains(&key)
                        .then_some((store_key_id.clone(), key, val))
                })
            })
            .flatten()
            .map(|(store_key_id, key, val)| (key, (val.to_owned(), store_key_id)))
            .fold(HashMap::new, |mut acc: HashMap<_, Vec<_>>, (k, v)| {
                acc.entry(k).or_default().push(v);
                acc
            })
            .reduce(HashMap::new, |mut acc, map| {
                for (key, mut values) in map {
                    acc.entry(key).or_default().append(&mut values);
                }
                acc
            });

        let predicate_values = self.inner.pin();
        for (key, val) in iter {
            // If there exists a predicate index as we want to update it, just add to that
            // predicate index instead
            let pred = PredicateIndex::init(val.clone());
            if let Err(existing_predicate) = predicate_values.try_insert(key, pred) {
                existing_predicate.current.add(val);
            };
        }
    }

    /// returns the store key id that fulfill the predicate condition
    #[tracing::instrument(skip_all)]
    pub(super) fn matches(
        &self,
        condition: &PredicateCondition,
        // used to check original store for things that do not have predicate
        store: &Store,
    ) -> Result<StdHashSet<StoreKeyId>, ServerError> {
        match condition {
            // PredicateCondition::Value(main_predicate)
            PredicateCondition {
                kind: Some(PredicateConditionKind::Value(main_predicate)),
            } => {
                let predicate_values = self.inner.pin();
                let key = main_predicate.get_key();
                if let Some(predicate) = predicate_values.get(key) {
                    // retrieve the precise predicate if it exists and check against it
                    return Ok(predicate.matches(main_predicate));
                }
                store.get_match_without_predicate(main_predicate)
            }

            PredicateCondition {
                kind: Some(PredicateConditionKind::And(cond)),
            } => {
                if let (Some(first), Some(second)) = (&cond.left, &cond.right) {
                    let first_result = self.matches(&first, store)?;
                    let second_result = self.matches(&second, store)?;
                    // Get intersection of both conditions
                    Ok(first_result.intersection(&second_result).cloned().collect())
                } else {
                    unreachable!()
                }
            }
            PredicateCondition {
                kind: Some(PredicateConditionKind::Or(cond)),
            } => {
                if let (Some(first), Some(second)) = (&cond.left, &cond.right) {
                    let first_result = self.matches(&first, store)?;
                    let second_result = self.matches(&second, store)?;
                    // Get union of both conditions
                    Ok(first_result.union(&second_result).cloned().collect())
                } else {
                    unreachable!()
                }
            }

            PredicateCondition { kind: None } => {
                unreachable!()
            }
        }
    }
}

/// A predicate index is a simple datastructure that stores a value key to all matching store key
/// ids. This is essential in helping us filter down the entire dataset using a predicate before
/// performing similarity algorithmic search
#[derive(Debug, Serialize, Deserialize)]
struct PredicateIndex(#[serde(with = "custom_metadata_map")] InnerPredicateIndex);

mod custom_metadata_map {
    use super::*;
    use serde::{self, Deserialize, Deserializer, Serialize, Serializer};

    pub fn serialize<S>(map: &InnerPredicateIndex, serializer: S) -> Result<S::Ok, S::Error>
    where
        S: Serializer,
    {
        let hash_map: HashMap<MetadataValue, InnerPredicateIndexVal> = map
            .iter(&map.guard())
            .map(|(k, v)| (k.clone(), v.clone()))
            .collect();
        hash_map.serialize(serializer)
    }

    pub fn deserialize<'de, D>(deserializer: D) -> Result<InnerPredicateIndex, D::Error>
    where
        D: Deserializer<'de>,
    {
        let hashmap: HashMap<MetadataValue, InnerPredicateIndexVal> =
            HashMap::deserialize(deserializer)?;

        // let vec: Vec<(MetadataValue, InnerPredicateIndexVal)> = Vec::deserialize(deserializer)?;
        let map = ConcurrentHashMap::new();
        for (k, v) in hashmap {
            map.insert(k, v, &map.guard());
        }
        Ok(map)
    }
}

impl PredicateIndex {
    #[tracing::instrument(skip(self))]
    fn size(&self) -> usize {
        size_of_val(&self)
            + self
                .0
                .iter(&self.0.guard())
                .map(|(k, v)| size_of_val(k) + v.iter(&v.guard()).map(size_of_val).sum::<usize>())
                .sum::<usize>()
    }

    #[tracing::instrument(skip(init), fields(input_length = init.len()))]
    fn init(init: Vec<(MetadataValue, StoreKeyId)>) -> Self {
        let new = Self(InnerPredicateIndex::new());
        new.add(init);
        new
    }

    /// Removes a store key id when it's corresponding entry in the store is removed
    #[tracing::instrument(skip(self))]
    fn remove_store_keys(&self, remove_keys: &[StoreKeyId]) {
        let inner = self.0.pin();
        for (_, values) in inner.iter() {
            let values_pinned = values.pin();
            for k in remove_keys {
                values_pinned.remove(k);
            }
        }
    }

    /// adds a store key id to the index using the predicate value
    /// TODO: Optimize stack consumption of this particular call as it seems to consume more than
    /// the default number when ran using Loom, this may cause an issue down the line
    #[tracing::instrument(skip_all, fields(update_len = update.len()))]
    fn add(&self, update: Vec<(MetadataValue, StoreKeyId)>) {
        if update.is_empty() {
            return;
        }
        let chunk_size = parallel::chunk_size(update.len());
        update
            .into_par_iter()
            .chunks(chunk_size)
            .for_each(|values| {
                let pinned = self.0.pin();
                for (predicate_value, store_key_id) in values {
                    if let Some((_, value)) = pinned.get_key_value(&predicate_value) {
                        value.insert(store_key_id, &value.guard());
                    } else {
                        // Use try_insert as it is very possible that the hashmap itself now has that key that
                        // was not previously there as it has been inserted on a different thread
                        let new_hashset = ConcurrentHashSet::new();
                        new_hashset.insert(store_key_id.clone(), &new_hashset.guard());
                        if let Err(error_current) = pinned.try_insert(predicate_value, new_hashset)
                        {
                            error_current
                                .current
                                .insert(store_key_id, &error_current.current.guard());
                        }
                    }
                }
            });
    }

    /// checks the predicate index for a predicate op and value. The return type is a StdHashSet<_>
    /// because we do not modify it at any point so we do not need concurrency protection
    #[tracing::instrument(skip(self))]
    fn matches(&self, predicate: &Predicate) -> StdHashSet<StoreKeyId> {
        let pinned = self.0.pin();

        match predicate {
            Predicate {
                kind: Some(PredicateKind::Equals(predicates::Equals { value, .. })),
            } => {
                if let Some(Some(set)) = value.as_ref().map(|v| pinned.get(&v)) {
                    set.pin().iter().cloned().collect::<StdHashSet<_>>()
                } else {
                    StdHashSet::new()
                }
            }
            Predicate {
                kind: Some(PredicateKind::NotEquals(predicates::NotEquals { value, .. })),
            } => pinned
                .iter()
                .filter(|(key, _)| value.as_ref().map_or(true, |v| *key != v))
                .flat_map(|(_, value)| value.pin().iter().cloned().collect::<Vec<_>>())
                .collect(),
            Predicate {
                kind: Some(PredicateKind::In(predicates::In { values, .. })),
            } => pinned
                .iter()
                .filter(|(key, _)| values.contains(key))
                .flat_map(|(_, value)| value.pin().iter().cloned().collect::<Vec<_>>())
                .collect(),

            Predicate {
                kind: Some(PredicateKind::NotIn(predicates::NotIn { values, .. })),
            } => pinned
                .iter()
                .filter(|(key, _)| !values.contains(key))
                .flat_map(|(_, value)| value.pin().iter().cloned().collect::<Vec<_>>())
                .collect(),

            Predicate { kind: None } => unreachable!(),
        }
    }
}

#[cfg(test)]
mod tests {
    use super::*;
    use pretty_assertions::assert_eq;
    use std::collections::HashMap as StdHashMap;
    use std::num::NonZeroUsize;
    use std::sync::Arc;

    fn store_value_0() -> StoreValue {
        StoreValue {
            value: StdHashMap::from_iter(vec![
                (
                    "name".into(),
                    MetadataValue {
                        value: Some(grpc_types::metadata::metadata_value::Value::RawString(
                            "David".to_string(),
                        )),
                    },
                ),
                (
                    "country".into(),
                    MetadataValue {
                        value: Some(grpc_types::metadata::metadata_value::Value::RawString(
                            "Nigeria".to_string(),
                        )),
                    },
                ),
                (
                    "state".into(),
                    MetadataValue {
                        value: Some(grpc_types::metadata::metadata_value::Value::RawString(
                            "Markudi".to_string(),
                        )),
                    },
                ),
            ]),
        }
    }

    fn store_value_1() -> StoreValue {
        StoreValue {
            value: StdHashMap::from_iter(vec![
                (
                    "name".into(),
                    MetadataValue {
                        value: Some(grpc_types::metadata::metadata_value::Value::RawString(
                            "David".to_string(),
                        )),
                    },
                ),
                (
                    "country".into(),
                    MetadataValue {
                        value: Some(grpc_types::metadata::metadata_value::Value::RawString(
                            "USA".to_string(),
                        )),
                    },
                ),
                (
                    "state".into(),
                    MetadataValue {
                        value: Some(grpc_types::metadata::metadata_value::Value::RawString(
                            "Washington".to_string(),
                        )),
                    },
                ),
            ]),
        }
    }

    fn store_value_2() -> StoreValue {
        StoreValue {
            value: StdHashMap::from_iter(vec![
                (
                    "name".into(),
                    MetadataValue {
                        value: Some(grpc_types::metadata::metadata_value::Value::RawString(
                            "Diretnan".to_string(),
                        )),
                    },
                ),
                (
                    "country".into(),
                    MetadataValue {
                        value: Some(grpc_types::metadata::metadata_value::Value::RawString(
                            "Nigeria".to_string(),
                        )),
                    },
                ),
                (
                    "state".into(),
                    MetadataValue {
                        value: Some(grpc_types::metadata::metadata_value::Value::RawString(
                            "Plateau".to_string(),
                        )),
                    },
                ),
            ]),
        }
    }

    fn create_shared_predicate_indices(allowed_predicates: Vec<String>) -> Arc<PredicateIndices> {
        let shared_pred = Arc::new(PredicateIndices::init(allowed_predicates));
        let handles = (0..4).map(|i| {
            let shared_data = shared_pred.clone();
            let handle = std::thread::spawn(move || {
                let values = match i {
                    0 => store_value_0(),
                    1 => store_value_1(),
                    2 => store_value_2(),
                    _ => StoreValue {
                        value: StdHashMap::new(),
                    },
                };
                let store_key: StoreKeyId = format!("{i}").into();
                let data = vec![(store_key, values)];
                shared_data.add(data);
            });
            handle
        });
        for handle in handles {
            handle.join().unwrap();
        }
        shared_pred
    }

    fn create_shared_predicate() -> Arc<PredicateIndex> {
        let shared_pred = Arc::new(PredicateIndex::init(vec![]));
        let handles = (0..4).map(|i| {
            let shared_data = shared_pred.clone();
            let handle = std::thread::spawn(move || {
                let key = if i % 2 == 0 { "Even" } else { "Odd" };
                shared_data.add(vec![(
                    MetadataValue {
                        value: Some(grpc_types::metadata::metadata_value::Value::RawString(
                            key.into(),
                        )),
                    },
                    format!("{i}").into(),
                )]);
            });
            handle
        });
        for handle in handles {
            handle.join().unwrap();
        }
        shared_pred
    }

    #[test]
    fn test_add_index_to_predicate_after() {
        let shared_pred = create_shared_predicate_indices(vec!["country".into()]);
        let condition = &PredicateCondition {
            kind: Some(PredicateConditionKind::Value(Predicate {
                kind: Some(PredicateKind::Equals(predicates::Equals {
                    key: "name".into(),
                    value: Some(MetadataValue {
                        value: Some(grpc_types::metadata::metadata_value::Value::RawString(
                            "David".to_string(),
                        )),
                    }),
                })),
            })),
        };

        let result = shared_pred.matches(
            &condition,
            &Store::create(NonZeroUsize::new(1).unwrap(), vec![], StdHashSet::new()),
        );
        // We don't have an index but it should use original store and return empty
        assert!(result.unwrap().is_empty());
        shared_pred.add_predicates(
            vec!["country".into(), "name".into()],
            Some(vec![
                ("0".into(), store_value_0()),
                ("1".into(), store_value_1()),
                ("2".into(), store_value_2()),
            ]),
        );

        let result = shared_pred
            .matches(
                condition,
                &Store::create(NonZeroUsize::new(1).unwrap(), vec![], StdHashSet::new()),
            )
            .unwrap();
        // Now we expect index to be up to date
        assert_eq!(result, StdHashSet::from_iter(["0".into(), "1".into()]),);
    }

    #[test]
    fn test_predicate_indices_matches() {
        let shared_pred = create_shared_predicate_indices(vec![
            "country".into(),
            "name".into(),
            "state".into(),
            "age".into(),
        ]);
        let condition = &PredicateCondition {
            kind: Some(PredicateConditionKind::Value(Predicate {
                kind: Some(PredicateKind::NotEquals(predicates::NotEquals {
                    key: "age".into(),
                    value: Some(MetadataValue {
                        value: Some(grpc_types::metadata::metadata_value::Value::RawString(
                            "14".to_string(),
                        )),
                    }),
                })),
            })),
        };

        let result = shared_pred
            .matches(
                condition,
                &Store::create(NonZeroUsize::new(1).unwrap(), vec![], StdHashSet::new()),
            )
            .unwrap();
        // There are no entries where age is 14
        assert!(result.is_empty());

        let condition = &PredicateCondition {
            kind: Some(PredicateConditionKind::Value(Predicate {
                kind: Some(PredicateKind::NotEquals(predicates::NotEquals {
                    key: "country".into(),
                    value: Some(MetadataValue {
                        value: Some(grpc_types::metadata::metadata_value::Value::RawString(
                            "Nigeria".to_string(),
                        )),
                    }),
                })),
            })),
        };
        let result = shared_pred
            .matches(
                condition,
                &Store::create(NonZeroUsize::new(1).unwrap(), vec![], StdHashSet::new()),
            )
            .unwrap();
        // only person 1 is not from Nigeria
        assert_eq!(result, StdHashSet::from_iter(["1".into()]));
        let condition = &PredicateCondition {
            kind: Some(PredicateConditionKind::Value(Predicate {
                kind: Some(PredicateKind::Equals(predicates::Equals {
                    key: "country".into(),
                    value: Some(MetadataValue {
                        value: Some(grpc_types::metadata::metadata_value::Value::RawString(
                            "Nigeria".to_string(),
                        )),
                    }),
                })),
            })),
        };

        let result = shared_pred
            .matches(
                condition,
                &Store::create(NonZeroUsize::new(1).unwrap(), vec![], StdHashSet::new()),
            )
            .unwrap();
        assert_eq!(result, StdHashSet::from_iter(["0".into(), "2".into()]),);

        let check = &PredicateCondition {
            kind: Some(PredicateConditionKind::Value(Predicate {
                kind: Some(PredicateKind::Equals(predicates::Equals {
                    key: "state".into(),
                    value: Some(MetadataValue {
                        value: Some(grpc_types::metadata::metadata_value::Value::RawString(
                            "Washington".to_string(),
                        )),
                    }),
                })),
            })),
        }
        .or(PredicateCondition {
            kind: Some(PredicateConditionKind::Value(Predicate {
                kind: Some(PredicateKind::Equals(predicates::Equals {
                    key: "age".into(),
                    value: Some(MetadataValue {
                        value: Some(grpc_types::metadata::metadata_value::Value::RawString(
                            "14".to_string(),
                        )),
                    }),
                })),
            })),
        });

        let result = shared_pred
            .matches(
                &check,
                &Store::create(NonZeroUsize::new(1).unwrap(), vec![], StdHashSet::new()),
            )
            .unwrap();
        // only person 1 is from Washington
        assert_eq!(result, StdHashSet::from_iter(["1".into()]));

        let check = PredicateCondition {
            kind: Some(PredicateConditionKind::Value(Predicate {
                kind: Some(PredicateKind::Equals(predicates::Equals {
                    key: "country".into(),
                    value: Some(MetadataValue {
                        value: Some(grpc_types::metadata::metadata_value::Value::RawString(
                            "Nigeria".to_string(),
                        )),
                    }),
                })),
            })),
        }
        .and(PredicateCondition {
            kind: Some(PredicateConditionKind::Value(Predicate {
                kind: Some(PredicateKind::Equals(predicates::Equals {
                    key: "state".into(),
                    value: Some(MetadataValue {
                        value: Some(grpc_types::metadata::metadata_value::Value::RawString(
                            "Plateau".to_string(),
                        )),
                    }),
                })),
            })),
        });

        let result = shared_pred
            .matches(
                &check,
                &Store::create(NonZeroUsize::new(1).unwrap(), vec![], StdHashSet::new()),
            )
            .unwrap();
        // only person 1 is fulfills all
        assert_eq!(result, StdHashSet::from_iter(["2".into()]));

        let check = PredicateCondition {
            kind: Some(PredicateConditionKind::Value(Predicate {
                kind: Some(PredicateKind::Equals(predicates::Equals {
                    key: "name".into(),
                    value: Some(MetadataValue {
                        value: Some(grpc_types::metadata::metadata_value::Value::RawString(
                            "David".to_string(),
                        )),
                    }),
                })),
            })),
        }
        .or(PredicateCondition {
            kind: Some(PredicateConditionKind::Value(Predicate {
                kind: Some(PredicateKind::Equals(predicates::Equals {
                    key: "name".into(),
                    value: Some(MetadataValue {
                        value: Some(grpc_types::metadata::metadata_value::Value::RawString(
                            "Diretnan".to_string(),
                        )),
                    }),
                })),
            })),
        });

        let result = shared_pred
            .matches(
                &check,
                &Store::create(NonZeroUsize::new(1).unwrap(), vec![], StdHashSet::new()),
            )
            .unwrap();
        // all 3 fulfill this
        assert_eq!(
            result,
            StdHashSet::from_iter(["2".into(), "0".into(), "1".into(),]),
        );

        let check = check.and(PredicateCondition {
            kind: Some(PredicateConditionKind::Value(Predicate {
                kind: Some(PredicateKind::Equals(predicates::Equals {
                    key: "country".into(),
                    value: Some(MetadataValue {
                        value: Some(grpc_types::metadata::metadata_value::Value::RawString(
                            "USA".to_string(),
                        )),
                    }),
                })),
            })),
        });
        let result = shared_pred
            .matches(
                &check,
                &Store::create(NonZeroUsize::new(1).unwrap(), vec![], StdHashSet::new()),
            )
            .unwrap();
        // only person 1 is from Washington with any of those names
        assert_eq!(result, StdHashSet::from_iter(["1".into()]));
        // remove all Nigerians from the predicate and check that conditions working before no
        // longer work and those working before still work
        shared_pred.remove_store_keys(&["0".into(), "2".into()]);

        let result = shared_pred
            .matches(
                &PredicateCondition {
                    kind: Some(PredicateConditionKind::Value(Predicate {
                        kind: Some(PredicateKind::Equals(predicates::Equals {
                            key: "country".into(),
                            value: Some(MetadataValue {
                                value: Some(
                                    grpc_types::metadata::metadata_value::Value::RawString(
                                        "Nigeria".to_string(),
                                    ),
                                ),
                            }),
                        })),
                    })),
                },
                &Store::create(NonZeroUsize::new(1).unwrap(), vec![], StdHashSet::new()),
            )
            .unwrap();
        assert!(result.is_empty());
        let check = check.and(PredicateCondition {
            kind: Some(PredicateConditionKind::Value(Predicate {
                kind: Some(PredicateKind::Equals(predicates::Equals {
                    key: "country".into(),
                    value: Some(MetadataValue {
                        value: Some(grpc_types::metadata::metadata_value::Value::RawString(
                            "USA".to_string(),
                        )),
                    }),
                })),
            })),
        });
        let result = shared_pred
            .matches(
                &check,
                &Store::create(NonZeroUsize::new(1).unwrap(), vec![], StdHashSet::new()),
            )
            .unwrap();
        // only person 1 is from Washington with any of those names
        assert_eq!(result, StdHashSet::from_iter(["1".into()]));
    }

    #[test]
    fn test_adding_and_removing_entries_for_predicate() {
        let shared_pred = create_shared_predicate();
        assert_eq!(shared_pred.0.len(), 2);
        assert_eq!(
            shared_pred
                .0
                .pin()
                .get(&MetadataValue {
                    value: Some(grpc_types::metadata::metadata_value::Value::RawString(
                        "Even".to_string(),
                    )),
                })
                .unwrap()
                .len(),
            2
        );
        assert_eq!(
            shared_pred
                .0
                .pin()
                .get(&MetadataValue {
                    value: Some(grpc_types::metadata::metadata_value::Value::RawString(
                        "Odd".to_string(),
                    )),
                })
                .unwrap()
                .len(),
            2
        );
        shared_pred.remove_store_keys(&["1".into(), "0".into()]);
        assert_eq!(
            shared_pred
                .0
                .pin()
                .get(&MetadataValue {
                    value: Some(grpc_types::metadata::metadata_value::Value::RawString(
                        "Even".to_string(),
                    )),
                })
                .unwrap()
                .len(),
            1
        );
        assert_eq!(
            shared_pred
                .0
                .pin()
                .get(&MetadataValue {
                    value: Some(grpc_types::metadata::metadata_value::Value::RawString(
                        "Odd".to_string(),
                    )),
                })
                .unwrap()
                .len(),
            1
        );
    }

    #[test]
    fn test_matches_works_on_predicate_index() {
        let shared_pred = create_shared_predicate();
        let predicate = Predicate {
            kind: Some(PredicateKind::Equals(predicates::Equals {
                key: "".into(),
                value: Some(MetadataValue {
                    value: Some(grpc_types::metadata::metadata_value::Value::RawString(
                        "Even".to_string(),
                    )),
                }),
            })),
        };
        assert_eq!(shared_pred.matches(&predicate).len(), 2);
        let predicate = Predicate {
            kind: Some(PredicateKind::NotEquals(predicates::NotEquals {
                key: "".into(),
                value: Some(MetadataValue {
                    value: Some(grpc_types::metadata::metadata_value::Value::RawString(
                        "Even".to_string(),
                    )),
                }),
            })),
        };
        assert_eq!(shared_pred.matches(&predicate).len(), 2);
        let predicate = Predicate {
            kind: Some(PredicateKind::Equals(predicates::Equals {
                key: "".into(),
                value: Some(MetadataValue {
                    value: Some(grpc_types::metadata::metadata_value::Value::RawString(
                        "Odd".to_string(),
                    )),
                }),
            })),
        };

        assert_eq!(shared_pred.matches(&predicate).len(), 2);
        let predicate = Predicate {
            kind: Some(PredicateKind::In(predicates::In {
                key: "".into(),
                values: vec![
                    MetadataValue {
                        value: Some(grpc_types::metadata::metadata_value::Value::RawString(
                            "Odd".to_string(),
                        )),
                    },
                    MetadataValue {
                        value: Some(grpc_types::metadata::metadata_value::Value::RawString(
                            "Even".to_string(),
                        )),
                    },
                ],
            })),
        };

        assert_eq!(shared_pred.matches(&predicate).len(), 4);

        let predicate = Predicate {
            kind: Some(PredicateKind::NotIn(predicates::NotIn {
                key: "".into(),
                values: vec![MetadataValue {
                    value: Some(grpc_types::metadata::metadata_value::Value::RawString(
                        "Odd".to_string(),
                    )),
                }],
            })),
        };

        assert_eq!(shared_pred.matches(&predicate).len(), 2);

        let predicate = Predicate {
            kind: Some(PredicateKind::NotIn(predicates::NotIn {
                key: "".into(),
                values: vec![MetadataValue {
                    value: Some(grpc_types::metadata::metadata_value::Value::RawString(
                        "Even".to_string(),
                    )),
                }],
            })),
        };

        assert_eq!(shared_pred.matches(&predicate).len(), 2);

        let predicate = Predicate {
            kind: Some(PredicateKind::NotEquals(predicates::NotEquals {
                key: "".into(),
                value: Some(MetadataValue {
                    value: Some(grpc_types::metadata::metadata_value::Value::RawString(
                        "Odd".to_string(),
                    )),
                }),
            })),
        };

        assert_eq!(shared_pred.matches(&predicate).len(), 2);

        let predicate = Predicate {
            kind: Some(PredicateKind::NotEquals(predicates::NotEquals {
                key: "".into(),
                value: Some(MetadataValue {
                    value: Some(grpc_types::metadata::metadata_value::Value::RawString(
                        "NotExits".to_string(),
                    )),
                }),
            })),
        };

        assert_eq!(shared_pred.matches(&predicate).len(), 4);
        let predicate = Predicate {
            kind: Some(PredicateKind::Equals(predicates::Equals {
                key: "".into(),
                value: Some(MetadataValue {
                    value: Some(grpc_types::metadata::metadata_value::Value::RawString(
                        "NotExits".to_string(),
                    )),
                }),
            })),
        };
        assert_eq!(shared_pred.matches(&predicate).len(), 0);
    }
}<|MERGE_RESOLUTION|>--- conflicted
+++ resolved
@@ -1,22 +1,12 @@
 use super::super::errors::ServerError;
 use super::store::Store;
 use super::store::StoreKeyId;
-<<<<<<< HEAD
-use flurry::HashMap as ConcurrentHashMap;
-use flurry::HashSet as ConcurrentHashSet;
 use grpc_types::keyval::StoreValue;
 use grpc_types::metadata::MetadataValue;
 use grpc_types::predicates::{
     self, predicate::Kind as PredicateKind, predicate_condition::Kind as PredicateConditionKind,
     Predicate, PredicateCondition,
 };
-=======
-use ahnlich_types::keyval::StoreValue;
-use ahnlich_types::metadata::MetadataKey;
-use ahnlich_types::metadata::MetadataValue;
-use ahnlich_types::predicate::Predicate;
-use ahnlich_types::predicate::PredicateCondition;
->>>>>>> 01954d36
 use itertools::Itertools;
 use papaya::HashMap as ConcurrentHashMap;
 use papaya::HashSet as ConcurrentHashSet;
@@ -125,11 +115,7 @@
         // first check all predicates
         if let (true, Some(non_existing_index)) = (
             error_if_not_exists,
-<<<<<<< HEAD
             predicates.iter().find(|&a| !pinned_keys.contains(a)),
-=======
-            predicates.iter().find(|a| !pinned_keys.contains(*a)),
->>>>>>> 01954d36
         ) {
             return Err(ServerError::PredicateNotFound(non_existing_index.clone()));
         }
@@ -388,7 +374,7 @@
             Predicate {
                 kind: Some(PredicateKind::Equals(predicates::Equals { value, .. })),
             } => {
-                if let Some(Some(set)) = value.as_ref().map(|v| pinned.get(&v)) {
+                if let Some(Some(set)) = value.as_ref().map(|v| pinned.get(v)) {
                     set.pin().iter().cloned().collect::<StdHashSet<_>>()
                 } else {
                     StdHashSet::new()
