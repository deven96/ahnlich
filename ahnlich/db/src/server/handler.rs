use super::task::ServerTask;
use crate::cli::ServerConfig;
use crate::engine::store::StoreHandler;
use ahnlich_types::client::ConnectedClient;
use ahnlich_types::keyval::{StoreKey, StoreName, StoreValue};
use ahnlich_types::metadata::MetadataKey;
use grpc_types::db::pipeline::db_query::Query;
use grpc_types::db::server::GetSimNEntry;
<<<<<<< HEAD
use grpc_types::services::db_service::db_service_server::DbService;
// use grpc_types::services::db_service::db_service_server::{DbServiceServer};
=======
use grpc_types::services::db_service::db_service_server::{DbService, DbServiceServer};
>>>>>>> edc59b56
use grpc_types::shared::info::ErrorResponse;
use grpc_types::utils::unwrap_predicate_condition;
use grpc_types::{client as grpc_types_client, utils as grpc_utils};
use grpc_types::{
    db::{pipeline, query, server},
    keyval,
};
<<<<<<< HEAD
// use std::future::Future;
=======
use std::future::Future;
>>>>>>> edc59b56
use std::io::Result as IoResult;
use std::net::SocketAddr;
use std::sync::atomic::AtomicBool;
use std::sync::Arc;
use task_manager::TaskManager;
use task_manager::TaskState;
use task_manager::{BlockingTask, Task};
use tokio::io::BufReader;
use tokio::net::TcpListener;
use tokio::net::TcpStream;
use tokio::sync::Mutex;
use tokio_util::sync::CancellationToken;
use utils::allocator::GLOBAL_ALLOCATOR;
<<<<<<< HEAD
// use utils::connection_layer::{trace_with_parent, RequestTrackerLayer};
=======
use utils::connection_layer::{trace_with_parent, RequestTrackerLayer};
>>>>>>> edc59b56
use utils::server::AhnlichServerUtils;
use utils::server::ServerUtilsConfig;
use utils::{client::ClientHandler, persistence::Persistence};

const SERVICE_NAME: &str = "ahnlich-db";

//NOTE: we'd swtich to storing a tokio tokio_stream::wrappers::TcpListenerStream instead of a
//regular TcpListener
#[derive(Debug, Clone)]
pub struct Server {
    listener: Arc<TcpListener>,
    store_handler: Arc<StoreHandler>,
    client_handler: Arc<ClientHandler>,
    task_manager: Arc<TaskManager>,
    config: ServerConfig,
}

// maximum_message_size => DbServiceServer(server).max_decoding_message_size
// maximum_clients => At this point yet to figure out but it might be manually implementing
// Server/Interceptor as shown in https://chatgpt.com/share/67abdf0b-72a8-8008-b203-bc8e65b02495
// maximum_concurrency_per_client => we just set this with `concurrency_limit_per_connection`.
// for creating trace functions, we can add `trace_fn` and extract our header from `Request::header` and return the span
#[tonic::async_trait]
impl DbService for Server {
    #[tracing::instrument(skip_all)]
    async fn create_store(
        &self,
        request: tonic::Request<query::CreateStore>,
    ) -> std::result::Result<tonic::Response<server::Unit>, tonic::Status> {
        let create_store_params = grpc_utils::db_create_store(request.into_inner());
        self.store_handler
            .create_store(
                create_store_params.store,
                create_store_params.dimension,
                create_store_params.create_predicates.into_iter().collect(),
                create_store_params.non_linear_indices,
                create_store_params.error_if_exists,
            )
            .map(|_| tonic::Response::new(server::Unit {}))
            .map_err(|err| err.into())
    }

    #[tracing::instrument(skip_all)]
    async fn get_key(
        &self,
        request: tonic::Request<query::GetKey>,
    ) -> std::result::Result<tonic::Response<server::Get>, tonic::Status> {
        let params = request.into_inner();
        let keys = params
            .keys
            .into_iter()
            .map(|key| StoreKey(key.key))
            .collect();

        let store_res = self
            .store_handler
            .get_key_in_store(&StoreName(params.store), keys)?;

        let entries = self.convert_get_results_to_gprc_types(store_res);
        Ok(tonic::Response::new(server::Get { entries }))
    }

    #[tracing::instrument(skip_all)]
    async fn get_pred(
        &self,
        request: tonic::Request<query::GetPred>,
    ) -> std::result::Result<tonic::Response<server::Get>, tonic::Status> {
        let params = request.into_inner();

        let condition = grpc_utils::unwrap_predicate_condition(params.condition.map(Box::new))?;

        let get_res = self
            .store_handler
            .get_pred_in_store(&ahnlich_types::keyval::StoreName(params.store), &condition)?;

        let entries = self.convert_get_results_to_gprc_types(get_res);

        Ok(tonic::Response::new(server::Get { entries }))
    }

    #[tracing::instrument(skip_all)]
    async fn get_sim_n(
        &self,
        request: tonic::Request<query::GetSimN>,
    ) -> std::result::Result<tonic::Response<server::GetSimN>, tonic::Status> {
        let params = request.into_inner();
        let search_input =
            grpc_types::unwrap_or_invalid!(params.search_input, "search input is required");

        let search_input = StoreKey(search_input.key);

        let algorithm = grpc_types::algorithm::algorithms::Algorithm::try_from(params.algorithm)
            .map_err(|err| tonic::Status::invalid_argument(err.to_string()))?
            .into();

        let condition = match params.condition {
            Some(cond) => Some(unwrap_predicate_condition(Some(Box::new(cond)))?),
            None => None,
        };

        let get_res = self.store_handler.get_sim_in_store(
            &StoreName(params.store),
            search_input,
            grpc_utils::convert_to_nonzerousize(params.closest_n)?,
            algorithm,
            condition,
        )?;

        let (kv_entries, sim_entries): (Vec<_>, Vec<_>) = get_res
            .into_iter()
            .map(|(key, val, sim)| ((key, val), sim))
            .unzip();

        let entries = self.convert_get_results_to_gprc_types(kv_entries);
        let entries = entries
            .into_iter()
            .zip(sim_entries)
            .map(|(store_entry, s)| {
                let sim = grpc_types::similarity::Similarity { value: s.0 };
                GetSimNEntry {
                    key: store_entry.key,
                    value: store_entry.value,
                    similarity: Some(sim),
                }
            })
            .collect();

        Ok(tonic::Response::new(server::GetSimN { entries }))
    }

    #[tracing::instrument(skip_all)]
    async fn ping(
        &self,
        _request: tonic::Request<query::Ping>,
    ) -> std::result::Result<tonic::Response<server::Pong>, tonic::Status> {
        Ok(tonic::Response::new(server::Pong {}))
    }

    #[tracing::instrument(skip_all)]
    async fn create_pred_index(
        &self,
        request: tonic::Request<query::CreatePredIndex>,
    ) -> std::result::Result<tonic::Response<server::CreateIndex>, tonic::Status> {
        let params = request.into_inner();

        let predicates = params
            .predicates
            .into_iter()
            .map(MetadataKey::new)
            .collect();

        let created = self
            .store_handler
            .create_pred_index(&StoreName(params.store), predicates)?;

        Ok(tonic::Response::new(server::CreateIndex {
            created_indexes: created as u64,
        }))
    }

    #[tracing::instrument(skip_all)]
    async fn create_non_linear_algorithm_index(
        &self,
        request: tonic::Request<query::CreateNonLinearAlgorithmIndex>,
    ) -> std::result::Result<tonic::Response<server::CreateIndex>, tonic::Status> {
        let params = request.into_inner();

        let non_linear_indices = params
            .non_linear_indices
            .into_iter()
            .filter_map(|val| {
                grpc_types::algorithm::nonlinear::NonLinearAlgorithm::try_from(val).ok()
            })
            .map(|val| val.into())
            .collect();

        let created = self
            .store_handler
            .create_non_linear_algorithm_index(&StoreName(params.store), non_linear_indices)?;

        Ok(tonic::Response::new(server::CreateIndex {
            created_indexes: created as u64,
        }))
    }

    #[tracing::instrument(skip_all)]
    async fn drop_pred_index(
        &self,
        request: tonic::Request<query::DropPredIndex>,
    ) -> std::result::Result<tonic::Response<server::Del>, tonic::Status> {
        let params = request.into_inner();

        let predicates = params
            .predicates
            .into_iter()
            .map(MetadataKey::new)
            .collect();

        let del = self.store_handler.drop_pred_index_in_store(
            &StoreName(params.store),
            predicates,
            params.error_if_not_exists,
        )?;

        Ok(tonic::Response::new(server::Del {
            deleted_count: del as u64,
        }))
    }

    #[tracing::instrument(skip_all)]
    async fn drop_non_linear_algorithm_index(
        &self,
        request: tonic::Request<query::DropNonLinearAlgorithmIndex>,
    ) -> std::result::Result<tonic::Response<server::Del>, tonic::Status> {
        let params = request.into_inner();

        let non_linear_indices = params
            .non_linear_indices
            .into_iter()
            .filter_map(|val| {
                grpc_types::algorithm::nonlinear::NonLinearAlgorithm::try_from(val).ok()
            })
            .map(|val| val.into())
            .collect();

        let del = self.store_handler.drop_non_linear_algorithm_index(
            &StoreName(params.store),
            non_linear_indices,
            params.error_if_not_exists,
        )?;

        Ok(tonic::Response::new(server::Del {
            deleted_count: del as u64,
        }))
    }

    #[tracing::instrument(skip_all)]
    async fn del_key(
        &self,
        request: tonic::Request<query::DelKey>,
    ) -> std::result::Result<tonic::Response<server::Del>, tonic::Status> {
        let params = request.into_inner();

        let keys = params
            .keys
            .into_iter()
            .map(|key| StoreKey(key.key))
            .collect();
        let del = self
            .store_handler
            .del_key_in_store(&ahnlich_types::keyval::StoreName(params.store), keys)?;

        Ok(tonic::Response::new(server::Del {
            deleted_count: del as u64,
        }))
    }

    #[tracing::instrument(skip_all)]
    async fn del_pred(
        &self,
        request: tonic::Request<query::DelPred>,
    ) -> std::result::Result<tonic::Response<server::Del>, tonic::Status> {
        let params = request.into_inner();

        let condition = grpc_utils::unwrap_predicate_condition(params.condition.map(Box::new))?;

        let del = self
            .store_handler
            .del_pred_in_store(&ahnlich_types::keyval::StoreName(params.store), &condition)?;

        Ok(tonic::Response::new(server::Del {
            deleted_count: del as u64,
        }))
    }

    #[tracing::instrument(skip_all)]
    async fn drop_store(
        &self,
        request: tonic::Request<query::DropStore>,
    ) -> std::result::Result<tonic::Response<server::Del>, tonic::Status> {
        let drop_store_params = request.into_inner();
        let dropped = self.store_handler.drop_store(
            ahnlich_types::keyval::StoreName(drop_store_params.store),
            drop_store_params.error_if_not_exists,
        )?;

        Ok(tonic::Response::new(server::Del {
            deleted_count: dropped as u64,
        }))
    }

    #[tracing::instrument(skip_all)]
    async fn list_clients(
        &self,
        _request: tonic::Request<query::ListClients>,
    ) -> std::result::Result<tonic::Response<server::ClientList>, tonic::Status> {
        // NOTE: client handler would be shared with a middleware that does the tracking of
        // individual clients
        let clients = self
            .client_handler
            .list()
            .into_iter()
            .map(|client| grpc_types_client::ConnectedClient {
                address: client.address,
                time_connected: format!("{:?}", client.time_connected),
            })
            .collect();

        Ok(tonic::Response::new(server::ClientList { clients }))
    }

    #[tracing::instrument(skip_all)]
    async fn list_stores(
        &self,
        _request: tonic::Request<query::ListStores>,
    ) -> std::result::Result<tonic::Response<server::StoreList>, tonic::Status> {
        let stores = self
            .store_handler
            .list_stores()
            .into_iter()
            .map(|store| server::StoreInfo {
                name: store.name.to_string(),
                len: store.len as u64,
                size_in_bytes: store.size_in_bytes as u64,
            })
            .collect();

        Ok(tonic::Response::new(server::StoreList { stores }))
    }

    #[tracing::instrument(skip_all)]
    async fn info_server(
        &self,
        _request: tonic::Request<query::InfoServer>,
    ) -> std::result::Result<tonic::Response<server::InfoServer>, tonic::Status> {
        let version = env!("CARGO_PKG_VERSION").to_string();
        let server_info = grpc_types::shared::info::ServerInfo {
            address: format!("{:?}", self.local_addr()),
            version,
            r#type: grpc_types::server_types::ServerType::Database.into(),
            limit: GLOBAL_ALLOCATOR.limit() as u64,
            remaining: GLOBAL_ALLOCATOR.remaining() as u64,
        };

        let info_server = server::InfoServer {
            info: Some(server_info),
        };

        Ok(tonic::Response::new(info_server))
    }

    #[tracing::instrument(skip_all)]
    async fn set(
        &self,
        _request: tonic::Request<query::Set>,
    ) -> std::result::Result<tonic::Response<server::Set>, tonic::Status> {
        todo!()
    }

    #[tracing::instrument(skip_all)]
    async fn pipeline(
        &self,
        request: tonic::Request<pipeline::DbRequestPipeline>,
    ) -> std::result::Result<tonic::Response<pipeline::DbResponsePipeline>, tonic::Status> {
        let params = request.into_inner();
        let mut response_vec = Vec::with_capacity(params.queries.len());

        for pipeline_query in params.queries {
            let pipeline_query =
                grpc_types::unwrap_or_invalid!(pipeline_query.query, "query is required");

            match pipeline_query {
                Query::Ping(params) => match self.ping(tonic::Request::new(params)).await {
                    Ok(res) => response_vec.push(pipeline::db_server_response::Response::Pong(
                        res.into_inner(),
                    )),
                    Err(err) => {
                        response_vec.push(pipeline::db_server_response::Response::Error(
                            ErrorResponse {
                                message: err.message().to_string(),
                                code: err.code().into(),
                            },
                        ));
                    }
                },

                Query::ListClients(params) => {
                    match self.list_clients(tonic::Request::new(params)).await {
                        Ok(res) => response_vec.push(
                            pipeline::db_server_response::Response::ClientList(res.into_inner()),
                        ),
                        Err(err) => {
                            response_vec.push(pipeline::db_server_response::Response::Error(
                                ErrorResponse {
                                    message: err.message().to_string(),
                                    code: err.code().into(),
                                },
                            ));
                        }
                    }
                }

                Query::InfoServer(params) => {
                    match self.info_server(tonic::Request::new(params)).await {
                        Ok(res) => response_vec.push(
                            pipeline::db_server_response::Response::InfoServer(res.into_inner()),
                        ),
                        Err(err) => {
                            response_vec.push(pipeline::db_server_response::Response::Error(
                                ErrorResponse {
                                    message: err.message().to_string(),
                                    code: err.code().into(),
                                },
                            ));
                        }
                    }
                }

                Query::ListStores(params) => {
                    match self.list_stores(tonic::Request::new(params)).await {
                        Ok(res) => response_vec.push(
                            pipeline::db_server_response::Response::StoreList(res.into_inner()),
                        ),
                        Err(err) => {
                            response_vec.push(pipeline::db_server_response::Response::Error(
                                ErrorResponse {
                                    message: err.message().to_string(),
                                    code: err.code().into(),
                                },
                            ));
                        }
                    }
                }

                Query::DelKey(params) => match self.del_key(tonic::Request::new(params)).await {
                    Ok(res) => response_vec.push(pipeline::db_server_response::Response::Del(
                        res.into_inner(),
                    )),
                    Err(err) => {
                        response_vec.push(pipeline::db_server_response::Response::Error(
                            ErrorResponse {
                                message: err.message().to_string(),
                                code: err.code().into(),
                            },
                        ));
                    }
                },

                Query::DropNonLinearAlgorithmIndex(params) => {
                    match self
                        .drop_non_linear_algorithm_index(tonic::Request::new(params))
                        .await
                    {
                        Ok(res) => response_vec.push(pipeline::db_server_response::Response::Del(
                            res.into_inner(),
                        )),
                        Err(err) => {
                            response_vec.push(pipeline::db_server_response::Response::Error(
                                ErrorResponse {
                                    message: err.message().to_string(),
                                    code: err.code().into(),
                                },
                            ));
                        }
                    }
                }

                Query::CreateStore(params) => {
                    match self.create_store(tonic::Request::new(params)).await {
                        Ok(res) => response_vec.push(pipeline::db_server_response::Response::Unit(
                            res.into_inner(),
                        )),
                        Err(err) => {
                            response_vec.push(pipeline::db_server_response::Response::Error(
                                ErrorResponse {
                                    message: err.message().to_string(),
                                    code: err.code().into(),
                                },
                            ));
                        }
                    }
                }
                Query::GetSimN(params) => match self.get_sim_n(tonic::Request::new(params)).await {
                    Ok(res) => response_vec.push(pipeline::db_server_response::Response::GetSimN(
                        res.into_inner(),
                    )),
                    Err(err) => {
                        response_vec.push(pipeline::db_server_response::Response::Error(
                            ErrorResponse {
                                message: err.message().to_string(),
                                code: err.code().into(),
                            },
                        ));
                    }
                },

                Query::GetKey(params) => match self.get_key(tonic::Request::new(params)).await {
                    Ok(res) => response_vec.push(pipeline::db_server_response::Response::Get(
                        res.into_inner(),
                    )),
                    Err(err) => {
                        response_vec.push(pipeline::db_server_response::Response::Error(
                            ErrorResponse {
                                message: err.message().to_string(),
                                code: err.code().into(),
                            },
                        ));
                    }
                },

                Query::GetPred(params) => match self.get_pred(tonic::Request::new(params)).await {
                    Ok(res) => response_vec.push(pipeline::db_server_response::Response::Get(
                        res.into_inner(),
                    )),
                    Err(err) => {
                        response_vec.push(pipeline::db_server_response::Response::Error(
                            ErrorResponse {
                                message: err.message().to_string(),
                                code: err.code().into(),
                            },
                        ));
                    }
                },

                Query::CreateNonLinearAlgorithmIndex(params) => {
                    match self
                        .create_non_linear_algorithm_index(tonic::Request::new(params))
                        .await
                    {
                        Ok(res) => response_vec.push(
                            pipeline::db_server_response::Response::CreateIndex(res.into_inner()),
                        ),
                        Err(err) => {
                            response_vec.push(pipeline::db_server_response::Response::Error(
                                ErrorResponse {
                                    message: err.message().to_string(),
                                    code: err.code().into(),
                                },
                            ));
                        }
                    }
                }

                Query::DelPred(params) => match self.del_pred(tonic::Request::new(params)).await {
                    Ok(res) => response_vec.push(pipeline::db_server_response::Response::Del(
                        res.into_inner(),
                    )),
                    Err(err) => {
                        response_vec.push(pipeline::db_server_response::Response::Error(
                            ErrorResponse {
                                message: err.message().to_string(),
                                code: err.code().into(),
                            },
                        ));
                    }
                },

                Query::CreatePredIndex(params) => {
                    match self.create_pred_index(tonic::Request::new(params)).await {
                        Ok(res) => response_vec.push(
                            pipeline::db_server_response::Response::CreateIndex(res.into_inner()),
                        ),
                        Err(err) => {
                            response_vec.push(pipeline::db_server_response::Response::Error(
                                ErrorResponse {
                                    message: err.message().to_string(),
                                    code: err.code().into(),
                                },
                            ));
                        }
                    }
                }

                Query::Set(params) => match self.set(tonic::Request::new(params)).await {
                    Ok(res) => response_vec.push(pipeline::db_server_response::Response::Set(
                        res.into_inner(),
                    )),
                    Err(err) => {
                        response_vec.push(pipeline::db_server_response::Response::Error(
                            ErrorResponse {
                                message: err.message().to_string(),
                                code: err.code().into(),
                            },
                        ));
                    }
                },

                Query::DropPredIndex(params) => {
                    match self.drop_pred_index(tonic::Request::new(params)).await {
                        Ok(res) => response_vec.push(pipeline::db_server_response::Response::Del(
                            res.into_inner(),
                        )),
                        Err(err) => {
                            response_vec.push(pipeline::db_server_response::Response::Error(
                                ErrorResponse {
                                    message: err.message().to_string(),
                                    code: err.code().into(),
                                },
                            ));
                        }
                    }
                }

                Query::DropStore(params) => {
                    match self.drop_store(tonic::Request::new(params)).await {
                        Ok(res) => response_vec.push(pipeline::db_server_response::Response::Del(
                            res.into_inner(),
                        )),
                        Err(err) => {
                            response_vec.push(pipeline::db_server_response::Response::Error(
                                ErrorResponse {
                                    message: err.message().to_string(),
                                    code: err.code().into(),
                                },
                            ));
                        }
                    }
                }
            }
        }

        let response_vec = response_vec
            .into_iter()
            .map(|res| pipeline::DbServerResponse {
                response: Some(res),
            })
            .collect();
        Ok(tonic::Response::new(pipeline::DbResponsePipeline {
            responses: response_vec,
        }))
    }
}

#[async_trait::async_trait]
impl Task for Server {
    fn task_name(&self) -> String {
        "db-listener".to_string()
    }

    async fn run(&self) -> TaskState {
        if let Ok((stream, connect_addr)) = self.listener.accept().await {
            if let Some(connected_client) = self
                .client_handler
                .connect(stream.peer_addr().expect("Could not get peer addr"))
            {
                log::info!("Connecting to {}", connect_addr);
                let task = self.create_task(
                    stream,
                    self.local_addr().expect("Could not get server addr"),
                    connected_client,
                );
                self.task_manager.spawn_task_loop(task).await;
            }
        }
        TaskState::Continue
    }
}

impl AhnlichServerUtils for Server {
    type PersistenceTask = StoreHandler;

    fn config(&self) -> ServerUtilsConfig {
        ServerUtilsConfig {
            service_name: SERVICE_NAME,
            persist_location: &self.config.common.persist_location,
            persistence_interval: self.config.common.persistence_interval,
            allocator_size: self.config.common.allocator_size,
            threadpool_size: self.config.common.threadpool_size,
        }
    }

    fn cancellation_token(&self) -> CancellationToken {
        self.task_manager.cancellation_token()
    }

    fn store_handler(&self) -> &Arc<Self::PersistenceTask> {
        &self.store_handler
    }

    fn task_manager(&self) -> Arc<TaskManager> {
        self.task_manager.clone()
    }
}

impl Server {
    /// creates a server while injecting a shutdown_token
    pub async fn new_with_config(config: &ServerConfig) -> IoResult<Self> {
        let listener =
            tokio::net::TcpListener::bind(format!("{}:{}", &config.common.host, &config.port))
                .await?;
        let write_flag = Arc::new(AtomicBool::new(false));
        let client_handler = Arc::new(ClientHandler::new(config.common.maximum_clients));
        let mut store_handler = StoreHandler::new(write_flag.clone());
        if let Some(persist_location) = &config.common.persist_location {
            match Persistence::load_snapshot(persist_location) {
                Err(e) => {
                    log::error!("Failed to load snapshot from persist location {e}");
                    if config.common.fail_on_startup_if_persist_load_fails {
                        return Err(std::io::Error::new(
                            std::io::ErrorKind::Other,
                            e.to_string(),
                        ));
                    }
                }
                Ok(snapshot) => {
                    store_handler.use_snapshot(snapshot);
                }
            }
        };
        Ok(Self {
            listener: Arc::new(listener),
            store_handler: Arc::new(store_handler),
            client_handler,
            task_manager: Arc::new(TaskManager::new()),
            config: config.clone(),
        })
    }

    pub fn listener(&self) -> Arc<TcpListener> {
        Arc::clone(&self.listener)
    }

    pub fn client_handler(&self) -> Arc<ClientHandler> {
        Arc::clone(&self.client_handler)
    }

    /// initializes a server using server configuration
    pub async fn new(config: &ServerConfig) -> IoResult<Self> {
        // Enable log and tracing
        tracer::init_log_or_trace(
            config.common.enable_tracing,
            SERVICE_NAME,
            &config.common.otel_endpoint,
            &config.common.log_level,
        );
        Self::new_with_config(config).await
    }

    fn create_task(
        &self,
        stream: TcpStream,
        server_addr: SocketAddr,
        connected_client: ConnectedClient,
    ) -> ServerTask {
        let reader = BufReader::new(stream);
        // add client to client_handler
        ServerTask {
            reader: Arc::new(Mutex::new(reader)),
            server_addr,
            connected_client,
            maximum_message_size: self.config.common.message_size as u64,
            // "inexpensive" to clone handlers they can be passed around in an Arc
            client_handler: self.client_handler.clone(),
            store_handler: self.store_handler.clone(),
        }
    }

    pub fn local_addr(&self) -> IoResult<SocketAddr> {
        self.listener.local_addr()
    }

    fn convert_get_results_to_gprc_types(
        &self,
        values: impl IntoIterator<Item = (StoreKey, StoreValue)>,
    ) -> Vec<keyval::StoreEntry> {
        values
            .into_iter()
            .map(|(key, value)| {
                let value = value
                    .into_iter()
                    .map(|(k, v)| {
                        let str_key = k.to_string();
                        let grpc_value = match v {
                            ahnlich_types::metadata::MetadataValue::RawString(s) => {
                                grpc_types::metadata::MetadataValue {
                                    r#type: grpc_types::metadata::MetadataType::RawString.into(),
                                    value: Some(
                                        grpc_types::metadata::metadata_value::Value::RawString(s),
                                    ),
                                }
                            }
                            ahnlich_types::metadata::MetadataValue::Image(s) => {
                                grpc_types::metadata::MetadataValue {
                                    r#type: grpc_types::metadata::MetadataType::Image.into(),
                                    value: Some(
                                        grpc_types::metadata::metadata_value::Value::Image(s),
                                    ),
                                }
                            }
                        };
                        (str_key, grpc_value)
                    })
                    .collect();

                let store_key = keyval::StoreKey { key: key.0 };
                let store_value = keyval::StoreValue { value };

                keyval::StoreEntry {
                    key: Some(store_key),
                    value: Some(store_value),
                }
            })
            .collect()
    }
}

// TODO: next steps:
// - implement ai service for ai
// - implement blocking task for ai server
// - swap out tcp listener for TcpListenerStream
// - rewrite the clients(rust, python) by wrapping around the grpc clients.
// - Everywhere we see tracing, we insert it into the header
// - Remove ahnlich_types, keeping the internal types we'd need
// - rename grpc types to types

<<<<<<< HEAD
// #[async_trait::async_trait]
// impl BlockingTask for Server {
//     fn task_name(&self) -> String {
//         "ahnlich-db".to_string()
//     }
//
//     async fn run(
//         self,
//         shutdown_signal: std::pin::Pin<Box<dyn Future<Output = ()> + Send + Sync + 'static>>,
//     ) {
//         // to be replaced with TcpListenerStream
//
//         let address = "127.0.0.1:3000";
//         let listener = tokio::net::TcpListener::bind(address)
//             .await
//             .expect("Cannot bind");
//
//         let listener_stream = tokio_stream::wrappers::TcpListenerStream::new(listener);
//
//         let request_tracker = RequestTrackerLayer::new(Arc::clone(&self.client_handler));
//         let max_message_size = self.config.common.message_size;
//
//         let db_service = DbServiceServer::new(self).max_decoding_message_size(max_message_size);
//
//         let _ = tonic::transport::Server::builder()
//             .layer(request_tracker)
//             .trace_fn(trace_with_parent)
//             .add_service(db_service)
//             .serve_with_incoming_shutdown(listener_stream, shutdown_signal)
//             .await;
//     }
// }
=======
#[async_trait::async_trait]
impl BlockingTask for Server {
    fn task_name(&self) -> String {
        "ahnlich-db".to_string()
    }

    async fn run(
        self,
        shutdown_signal: std::pin::Pin<Box<dyn Future<Output = ()> + Send + Sync + 'static>>,
    ) {
        // to be replaced with TcpListenerStream

        let address = "127.0.0.1:3000";
        let listener = tokio::net::TcpListener::bind(address)
            .await
            .expect("Cannot bind");

        let listener_stream = tokio_stream::wrappers::TcpListenerStream::new(listener);

        let request_tracker = RequestTrackerLayer::new(Arc::clone(&self.client_handler));
        let max_message_size = self.config.common.message_size;

        let db_service = DbServiceServer::new(self).max_decoding_message_size(max_message_size);

        let _ = tonic::transport::Server::builder()
            .layer(request_tracker)
            .trace_fn(trace_with_parent)
            .add_service(db_service)
            .serve_with_incoming_shutdown(listener_stream, shutdown_signal)
            .await;
    }
}
>>>>>>> edc59b56
<|MERGE_RESOLUTION|>--- conflicted
+++ resolved
@@ -6,12 +6,8 @@
 use ahnlich_types::metadata::MetadataKey;
 use grpc_types::db::pipeline::db_query::Query;
 use grpc_types::db::server::GetSimNEntry;
-<<<<<<< HEAD
 use grpc_types::services::db_service::db_service_server::DbService;
 // use grpc_types::services::db_service::db_service_server::{DbServiceServer};
-=======
-use grpc_types::services::db_service::db_service_server::{DbService, DbServiceServer};
->>>>>>> edc59b56
 use grpc_types::shared::info::ErrorResponse;
 use grpc_types::utils::unwrap_predicate_condition;
 use grpc_types::{client as grpc_types_client, utils as grpc_utils};
@@ -19,11 +15,7 @@
     db::{pipeline, query, server},
     keyval,
 };
-<<<<<<< HEAD
 // use std::future::Future;
-=======
-use std::future::Future;
->>>>>>> edc59b56
 use std::io::Result as IoResult;
 use std::net::SocketAddr;
 use std::sync::atomic::AtomicBool;
@@ -37,11 +29,7 @@
 use tokio::sync::Mutex;
 use tokio_util::sync::CancellationToken;
 use utils::allocator::GLOBAL_ALLOCATOR;
-<<<<<<< HEAD
 // use utils::connection_layer::{trace_with_parent, RequestTrackerLayer};
-=======
-use utils::connection_layer::{trace_with_parent, RequestTrackerLayer};
->>>>>>> edc59b56
 use utils::server::AhnlichServerUtils;
 use utils::server::ServerUtilsConfig;
 use utils::{client::ClientHandler, persistence::Persistence};
@@ -857,7 +845,6 @@
 // - Remove ahnlich_types, keeping the internal types we'd need
 // - rename grpc types to types
 
-<<<<<<< HEAD
 // #[async_trait::async_trait]
 // impl BlockingTask for Server {
 //     fn task_name(&self) -> String {
@@ -889,38 +876,4 @@
 //             .serve_with_incoming_shutdown(listener_stream, shutdown_signal)
 //             .await;
 //     }
-// }
-=======
-#[async_trait::async_trait]
-impl BlockingTask for Server {
-    fn task_name(&self) -> String {
-        "ahnlich-db".to_string()
-    }
-
-    async fn run(
-        self,
-        shutdown_signal: std::pin::Pin<Box<dyn Future<Output = ()> + Send + Sync + 'static>>,
-    ) {
-        // to be replaced with TcpListenerStream
-
-        let address = "127.0.0.1:3000";
-        let listener = tokio::net::TcpListener::bind(address)
-            .await
-            .expect("Cannot bind");
-
-        let listener_stream = tokio_stream::wrappers::TcpListenerStream::new(listener);
-
-        let request_tracker = RequestTrackerLayer::new(Arc::clone(&self.client_handler));
-        let max_message_size = self.config.common.message_size;
-
-        let db_service = DbServiceServer::new(self).max_decoding_message_size(max_message_size);
-
-        let _ = tonic::transport::Server::builder()
-            .layer(request_tracker)
-            .trace_fn(trace_with_parent)
-            .add_service(db_service)
-            .serve_with_incoming_shutdown(listener_stream, shutdown_signal)
-            .await;
-    }
-}
->>>>>>> edc59b56
+// }